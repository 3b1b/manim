--- conflicted
+++ resolved
@@ -158,16 +158,13 @@
 logging_level_warning = red
 logging_level_error = red bold
 logging_level_critical = red bold reverse
-log_level = 
+log_level =
 log_time = cyan dim
-log_message = 
+log_message =
 log_path = dim
-<<<<<<< HEAD
+log_width = -1
+log_height = -1
 
 [ffmpeg]
 # Uncomment the following line to manually set the loglevel for ffmpeg. See ffmpeg manpage for accepted values
-# loglevel = error
-=======
-log_width = -1
-log_height = -1
->>>>>>> 6646610b
+# loglevel = error