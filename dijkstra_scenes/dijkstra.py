--- conflicted
+++ resolved
@@ -584,11 +584,7 @@
 
     def spt_vs_mst(self):
         self.__dict__.update(load_previous_state())
-<<<<<<< HEAD
-        DIST = self.DIST
-=======
         self.DIST = DIST = 2.5 / 2**0.5
->>>>>>> 73a93d67
 
         nodes = [
             (0, 0, 0),
@@ -1137,11 +1133,7 @@
 
     def directed_graph(self):
         self.__dict__.update(load_previous_state())
-<<<<<<< HEAD
-        self.DIST = DIST = 2.5 / 2**0.5
-=======
         DIST = self.DIST
->>>>>>> 73a93d67
         nodes = [
             (-DIST * 1.2, DIST * 1.2 , 0),
             ( DIST * 1.2, DIST * 1.2 , 0),
@@ -1228,20 +1220,6 @@
     def construct(self):
         self.first_try()
         self.counterexample()
-<<<<<<< HEAD
-        #self.one_step()
-        #self.triangle_inequality()
-        #self.generalize()
-        #self.last_run()
-        #self.spt_vs_mst()
-        ## TODO: mention shortest path tree when arrows are used
-        ## TODO: directed graphs
-        #self.show_code()
-        #self.run_code()
-        #self.analyze()
-        #self.compare_data_structures()
-        #self.directed_graph()
-=======
         self.one_step()
         self.triangle_inequality()
         self.generalize()
@@ -1253,5 +1231,4 @@
         self.run_code()
         self.analyze()
         self.compare_data_structures()
-        self.directed_graph()
->>>>>>> 73a93d67
+        self.directed_graph()