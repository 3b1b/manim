--- conflicted
+++ resolved
@@ -1,14 +1,6 @@
 import os
 import numpy as np
 
-<<<<<<< HEAD
-# Things anyone wishing to use this repository for their
-# own use will want to change
-MEDIA_DIR = os.path.join(
-    os.path.expanduser('~'),
-    "Desktop/"
-)
-=======
 env_MEDIA_DIR = None
 MEDIA_DIR = "#ERROR#"
 
@@ -41,7 +33,6 @@
 
 with open("media_dir.txt", 'w') as media_file:
     media_file.write(MEDIA_DIR)
->>>>>>> 79c30859
 #
 
 
