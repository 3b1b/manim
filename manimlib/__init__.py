#!/usr/bin/env python
import manimlib.config
import manimlib.constants
import manimlib.extract_scene
<<<<<<< HEAD

def main():
    args = manimlib.config.parse_cli()
    if not args.livestream:
        config = manimlib.config.get_configuration(args)
        manimlib.constants.initialize_directories(config)
        manimlib.constants.initialize_tex(config["tex_template"])
        manimlib.extract_scene.main(config)
    else:
        manimlib.stream_starter.start_livestream(
            to_twitch=args.to_twitch,
            twitch_key=args.twitch_key,
        )
=======


def main():
    args = manimlib.config.parse_cli()
    config = manimlib.config.get_configuration(args)
    manimlib.constants.initialize_directories(config)
    manimlib.extract_scene.main(config)
>>>>>>> 3c1a6bb8
<|MERGE_RESOLUTION|>--- conflicted
+++ resolved
@@ -2,26 +2,10 @@
 import manimlib.config
 import manimlib.constants
 import manimlib.extract_scene
-<<<<<<< HEAD
-
-def main():
-    args = manimlib.config.parse_cli()
-    if not args.livestream:
-        config = manimlib.config.get_configuration(args)
-        manimlib.constants.initialize_directories(config)
-        manimlib.constants.initialize_tex(config["tex_template"])
-        manimlib.extract_scene.main(config)
-    else:
-        manimlib.stream_starter.start_livestream(
-            to_twitch=args.to_twitch,
-            twitch_key=args.twitch_key,
-        )
-=======
-
 
 def main():
     args = manimlib.config.parse_cli()
     config = manimlib.config.get_configuration(args)
     manimlib.constants.initialize_directories(config)
-    manimlib.extract_scene.main(config)
->>>>>>> 3c1a6bb8
+    manimlib.constants.initialize_tex(config["tex_template"])
+    manimlib.extract_scene.main(config)