from __future__ import annotations

from collections import OrderedDict
import inspect
import os
import platform
import pyperclip
import random
import time
import re
from functools import wraps

from IPython.terminal import pt_inputhooks
from IPython.terminal.embed import InteractiveShellEmbed
from pyglet.window import key as PygletWindowKeys

import numpy as np
from tqdm.auto import tqdm as ProgressDisplay

from manimlib.animation.animation import prepare_animation
from manimlib.animation.fading import VFadeInThenOut
from manimlib.camera.camera import Camera
from manimlib.camera.camera_frame import CameraFrame
from manimlib.module_loader import ModuleLoader
from manimlib.constants import ARROW_SYMBOLS
from manimlib.constants import DEFAULT_WAIT_TIME
from manimlib.constants import RED
from manimlib.event_handler import EVENT_DISPATCHER
from manimlib.event_handler.event_type import EventType
from manimlib.logger import log
from manimlib.reload_manager import reload_manager
from manimlib.mobject.frame import FullScreenRectangle
from manimlib.mobject.mobject import _AnimationBuilder
from manimlib.mobject.mobject import Group
from manimlib.mobject.mobject import Mobject
from manimlib.mobject.mobject import Point
from manimlib.mobject.types.vectorized_mobject import VGroup
from manimlib.mobject.types.vectorized_mobject import VMobject
from manimlib.scene.scene_file_writer import SceneFileWriter
from manimlib.utils.family_ops import extract_mobject_family_members
from manimlib.utils.family_ops import recursive_mobject_remove
from manimlib.utils.iterables import batch_by_property
from manimlib.window import Window

from typing import TYPE_CHECKING

if TYPE_CHECKING:
    from typing import Callable, Iterable, TypeVar
    from manimlib.typing import Vect3

    T = TypeVar('T')

    from PIL.Image import Image

    from manimlib.animation.animation import Animation


PAN_3D_KEY = 'd'
FRAME_SHIFT_KEY = 'f'
RESET_FRAME_KEY = 'r'
QUIT_KEY = 'q'


class Scene(object):
    random_seed: int = 0
    pan_sensitivity: float = 0.5
    scroll_sensitivity: float = 20
    drag_to_pan: bool = True
    max_num_saved_states: int = 50
    default_camera_config: dict = dict()
    default_window_config: dict = dict()
    default_file_writer_config: dict = dict()
    samples = 0
    # Euler angles, in degrees
    default_frame_orientation = (0, 0)

    def __init__(
        self,
        window_config: dict = dict(),
        camera_config: dict = dict(),
        file_writer_config: dict = dict(),
        skip_animations: bool = False,
        always_update_mobjects: bool = False,
        start_at_animation_number: int | None = None,
        end_at_animation_number: int | None = None,
        leave_progress_bars: bool = False,
        preview: bool = True,
        presenter_mode: bool = False,
        show_animation_progress: bool = False,
        embed_exception_mode: str = "",
        embed_error_sound: bool = False,
        existing_window: Window | None = None,
    ):
        self.skip_animations = skip_animations
        self.always_update_mobjects = always_update_mobjects
        self.start_at_animation_number = start_at_animation_number
        self.end_at_animation_number = end_at_animation_number
        self.leave_progress_bars = leave_progress_bars
        self.preview = preview
        self.presenter_mode = presenter_mode
        self.show_animation_progress = show_animation_progress
        self.embed_exception_mode = embed_exception_mode
        self.embed_error_sound = embed_error_sound

        self.camera_config = {**self.default_camera_config, **camera_config}
        self.window_config = {**self.default_window_config, **window_config}
        for config in self.camera_config, self.window_config:
            config["samples"] = self.samples
        self.file_writer_config = {**self.default_file_writer_config, **file_writer_config}

        # Initialize window, if applicable (and reuse window if provided during
        # reload by means of the ReloadManager)
        if self.preview:
            if existing_window:
                self.window = existing_window
                self.window.update_scene(self)
            else:
                self.window = Window(scene=self, **self.window_config)
                self.camera_config["fps"] = 30  # Where's that 30 from?
            self.camera_config["window"] = self.window
        else:
            self.window = None

        # Core state of the scene
        self.camera: Camera = Camera(**self.camera_config)
        self.frame: CameraFrame = self.camera.frame
        self.frame.reorient(*self.default_frame_orientation)
        self.frame.make_orientation_default()

        self.file_writer = SceneFileWriter(self, **self.file_writer_config)
        self.mobjects: list[Mobject] = [self.camera.frame]
        self.render_groups: list[Mobject] = []
        self.id_to_mobject_map: dict[int, Mobject] = dict()
        self.num_plays: int = 0
        self.time: float = 0
        self.skip_time: float = 0
        self.original_skipping_status: bool = self.skip_animations
        self.checkpoint_states: dict[str, list[tuple[Mobject, Mobject]]] = dict()
        self.undo_stack = []
        self.redo_stack = []

        if self.start_at_animation_number is not None:
            self.skip_animations = True
        if self.file_writer.has_progress_display():
            self.show_animation_progress = False

        # Items associated with interaction
        self.mouse_point = Point()
        self.mouse_drag_point = Point()
        self.hold_on_wait = self.presenter_mode
        self.quit_interaction = False

        # Much nicer to work with deterministic scenes
        if self.random_seed is not None:
            random.seed(self.random_seed)
            np.random.seed(self.random_seed)

    def __str__(self) -> str:
        return self.__class__.__name__

    def get_window(self) -> Window | None:
        return self.window

    def run(self) -> None:
        self.virtual_animation_start_time: float = 0
        self.real_animation_start_time: float = time.time()
        self.file_writer.begin()

        self.setup()
        try:
            self.construct()
            self.interact()
        except EndScene:
            pass
        except KeyboardInterrupt:
            # Get rid keyboard interupt symbols
            print("", end="\r")
            self.file_writer.ended_with_interrupt = True
        self.tear_down()

    def setup(self) -> None:
        """
        This is meant to be implement by any scenes which
        are comonly subclassed, and have some common setup
        involved before the construct method is called.
        """
        pass

    def construct(self) -> None:
        # Where all the animation happens
        # To be implemented in subclasses
        pass

    def tear_down(self) -> None:
        self.stop_skipping()
        self.file_writer.finish()
        if self.window:
            self.window.destroy()
            self.window = None

    def interact(self) -> None:
        """
        If there is a window, enter a loop
        which updates the frame while under
        the hood calling the pyglet event loop
        """
        if self.window is None:
            return
        log.info(
            "\nTips: Using the keys `d`, `f`, or `z` " +
            "you can interact with the scene. " +
            "Press `command + q` or `esc` to quit"
        )
        self.skip_animations = False
        while not self.is_window_closing():
            self.update_frame(1 / self.camera.fps)

    def embed(
        self,
        close_scene_on_exit: bool = True,
        show_animation_progress: bool = False,
    ) -> None:
        if not self.preview:
            # Embed is only relevant with a preview
            return
        self.stop_skipping()
        self.update_frame(force_draw=True)
        self.save_state()
        self.show_animation_progress = show_animation_progress

        # Create embedded IPython terminal configured to have access to
        # the local namespace of the caller
        caller_frame = inspect.currentframe().f_back
<<<<<<< HEAD
        module = ModuleLoader.get_module(caller_frame.f_globals["__file__"])
        shell = InteractiveShellEmbed(user_module=module)
=======
        module = get_module(caller_frame.f_globals["__file__"])
        shell = InteractiveShellEmbed(
            user_module=module,
            display_banner=False,
            xmode=self.embed_exception_mode
        )
>>>>>>> 94f6f0aa
        self.shell = shell

        # Add a few custom shortcuts to that local namespace
        local_ns = dict(caller_frame.f_locals)
        local_ns.update(
            play=self.play,
            wait=self.wait,
            add=self.add,
            remove=self.remove,
            clear=self.clear,
            focus=self.focus,
            save_state=self.save_state,
            reload=self.reload,
            undo=self.undo,
            redo=self.redo,
            i2g=self.i2g,
            i2m=self.i2m,
            checkpoint_paste=self.checkpoint_paste,
            touch=lambda: shell.enable_gui("manim"),
            notouch=lambda: shell.enable_gui(None),
        )

        # Update the shell module with the caller's locals + shortcuts
        module.__dict__.update(local_ns)

        # Enables gui interactions during the embed
        def inputhook(context):
            while not context.input_is_ready():
                if not self.is_window_closing():
                    self.update_frame(dt=0)
            if self.is_window_closing():
                shell.ask_exit()

        pt_inputhooks.register("manim", inputhook)
        shell.enable_gui("manim")

        # Operation to run after each ipython command
        def post_cell_func(*args, **kwargs):
            if not self.is_window_closing():
                self.update_frame(dt=0, force_draw=True)

        shell.events.register("post_run_cell", post_cell_func)

        # Flash border, and potentially play sound, on exceptions
        def custom_exc(shell, etype, evalue, tb, tb_offset=None):
            # Show the error don't just swallow it
            shell.showtraceback((etype, evalue, tb), tb_offset=tb_offset)
            if self.embed_error_sound:
                os.system("printf '\a'")
            rect = FullScreenRectangle().set_stroke(RED, 30).set_fill(opacity=0)
            rect.fix_in_frame()
            self.play(VFadeInThenOut(rect, run_time=0.5))

        shell.set_custom_exc((Exception,), custom_exc)

        # Launch shell
        shell()

        # End scene when exiting an embed
        if close_scene_on_exit:
            raise EndScene()

    # Only these methods should touch the camera

    def get_image(self) -> Image:
        if self.window is not None:
            self.camera.use_window_fbo(False)
            self.camera.capture(*self.render_groups)
        image = self.camera.get_image()
        if self.window is not None:
            self.camera.use_window_fbo(True)
        return image

    def show(self) -> None:
        self.update_frame(force_draw=True)
        self.get_image().show()

    def update_frame(self, dt: float = 0, force_draw: bool = False) -> None:
        self.increment_time(dt)
        self.update_mobjects(dt)
        if self.skip_animations and not force_draw:
            return

        if self.is_window_closing():
            raise EndScene()

        if self.window and dt == 0 and not self.window.has_undrawn_event() and not force_draw:
            # In this case, there's no need for new rendering, but we
            # shoudl still listen for new events
            self.window._window.dispatch_events()
            return

        self.camera.capture(*self.render_groups)

        if self.window and not self.skip_animations:
            vt = self.time - self.virtual_animation_start_time
            rt = time.time() - self.real_animation_start_time
            time.sleep(max(vt - rt, 0))

    def emit_frame(self) -> None:
        if not self.skip_animations:
            self.file_writer.write_frame(self.camera)

    # Related to updating

    def update_mobjects(self, dt: float) -> None:
        for mobject in self.mobjects:
            mobject.update(dt)

    def should_update_mobjects(self) -> bool:
        return self.always_update_mobjects or any(
            mob.has_updaters() for mob in self.mobjects
        )

    # Related to time

    def get_time(self) -> float:
        return self.time

    def increment_time(self, dt: float) -> None:
        self.time += dt

    # Related to internal mobject organization

    def get_top_level_mobjects(self) -> list[Mobject]:
        # Return only those which are not in the family
        # of another mobject from the scene
        mobjects = self.get_mobjects()
        families = [m.get_family() for m in mobjects]

        def is_top_level(mobject):
            num_families = sum([
                (mobject in family)
                for family in families
            ])
            return num_families == 1
        return list(filter(is_top_level, mobjects))

    def get_mobject_family_members(self) -> list[Mobject]:
        return extract_mobject_family_members(self.mobjects)

    def assemble_render_groups(self):
        """
        Rendering can be more efficient when mobjects of the
        same type are grouped together, so this function creates
        Groups of all clusters of adjacent Mobjects in the scene
        """
        batches = batch_by_property(
            self.mobjects,
            lambda m: str(type(m)) + str(m.get_shader_wrapper(self.camera.ctx).get_id()) + str(m.z_index)
        )

        for group in self.render_groups:
            group.clear()
        self.render_groups = [
            batch[0].get_group_class()(*batch)
            for batch, key in batches
        ]

    @staticmethod
    def affects_mobject_list(func: Callable[..., T]) -> Callable[..., T]:
        @wraps(func)
        def wrapper(self, *args, **kwargs):
            func(self, *args, **kwargs)
            self.assemble_render_groups()
            return self
        return wrapper

    @affects_mobject_list
    def add(self, *new_mobjects: Mobject):
        """
        Mobjects will be displayed, from background to
        foreground in the order with which they are added.
        """
        self.remove(*new_mobjects)
        self.mobjects += new_mobjects

        # Reorder based on z_index
        id_to_scene_order = {id(m): idx for idx, m in enumerate(self.mobjects)}
        self.mobjects.sort(key=lambda m: (m.z_index, id_to_scene_order[id(m)]))

        self.id_to_mobject_map.update({
            id(sm): sm
            for m in new_mobjects
            for sm in m.get_family()
        })
        return self

    def add_mobjects_among(self, values: Iterable):
        """
        This is meant mostly for quick prototyping,
        e.g. to add all mobjects defined up to a point,
        call self.add_mobjects_among(locals().values())
        """
        self.add(*filter(
            lambda m: isinstance(m, Mobject),
            values
        ))
        return self

    @affects_mobject_list
    def replace(self, mobject: Mobject, *replacements: Mobject):
        if mobject in self.mobjects:
            index = self.mobjects.index(mobject)
            self.mobjects = [
                *self.mobjects[:index],
                *replacements,
                *self.mobjects[index + 1:]
            ]
        return self

    @affects_mobject_list
    def remove(self, *mobjects_to_remove: Mobject):
        """
        Removes anything in mobjects from scenes mobject list, but in the event that one
        of the items to be removed is a member of the family of an item in mobject_list,
        the other family members are added back into the list.

        For example, if the scene includes Group(m1, m2, m3), and we call scene.remove(m1),
        the desired behavior is for the scene to then include m2 and m3 (ungrouped).
        """
        to_remove = set(extract_mobject_family_members(mobjects_to_remove))
        new_mobjects, _ = recursive_mobject_remove(self.mobjects, to_remove)
        self.mobjects = new_mobjects

    def bring_to_front(self, *mobjects: Mobject):
        self.add(*mobjects)
        return self

    @affects_mobject_list
    def bring_to_back(self, *mobjects: Mobject):
        self.remove(*mobjects)
        self.mobjects = list(mobjects) + self.mobjects
        return self

    @affects_mobject_list
    def clear(self):
        self.mobjects = []
        return self

    def get_mobjects(self) -> list[Mobject]:
        return list(self.mobjects)

    def get_mobject_copies(self) -> list[Mobject]:
        return [m.copy() for m in self.mobjects]

    def point_to_mobject(
        self,
        point: np.ndarray,
        search_set: Iterable[Mobject] | None = None,
        buff: float = 0
    ) -> Mobject | None:
        """
        E.g. if clicking on the scene, this returns the top layer mobject
        under a given point
        """
        if search_set is None:
            search_set = self.mobjects
        for mobject in reversed(search_set):
            if mobject.is_point_touching(point, buff=buff):
                return mobject
        return None

    def get_group(self, *mobjects):
        if all(isinstance(m, VMobject) for m in mobjects):
            return VGroup(*mobjects)
        else:
            return Group(*mobjects)

    def id_to_mobject(self, id_value):
        return self.id_to_mobject_map[id_value]

    def ids_to_group(self, *id_values):
        return self.get_group(*filter(
            lambda x: x is not None,
            map(self.id_to_mobject, id_values)
        ))

    def i2g(self, *id_values):
        return self.ids_to_group(*id_values)

    def i2m(self, id_value):
        return self.id_to_mobject(id_value)

    # Related to skipping

    def update_skipping_status(self) -> None:
        if self.start_at_animation_number is not None:
            if self.num_plays == self.start_at_animation_number:
                self.skip_time = self.time
                if not self.original_skipping_status:
                    self.stop_skipping()
        if self.end_at_animation_number is not None:
            if self.num_plays >= self.end_at_animation_number:
                raise EndScene()

    def stop_skipping(self) -> None:
        self.virtual_animation_start_time = self.time
        self.real_animation_start_time = time.time()
        self.skip_animations = False

    # Methods associated with running animations

    def get_time_progression(
        self,
        run_time: float,
        n_iterations: int | None = None,
        desc: str = "",
        override_skip_animations: bool = False
    ) -> list[float] | np.ndarray | ProgressDisplay:
        if self.skip_animations and not override_skip_animations:
            return [run_time]

        times = np.arange(0, run_time, 1 / self.camera.fps) + 1 / self.camera.fps

        self.file_writer.set_progress_display_description(sub_desc=desc)

        if self.show_animation_progress:
            return ProgressDisplay(
                times,
                total=n_iterations,
                leave=self.leave_progress_bars,
                ascii=True if platform.system() == 'Windows' else None,
                desc=desc,
                bar_format="{l_bar} {n_fmt:3}/{total_fmt:3} {rate_fmt}{postfix}",
            )
        else:
            return times

    def get_run_time(self, animations: Iterable[Animation]) -> float:
        return np.max([animation.get_run_time() for animation in animations])

    def get_animation_time_progression(
        self,
        animations: Iterable[Animation]
    ) -> list[float] | np.ndarray | ProgressDisplay:
        animations = list(animations)
        run_time = self.get_run_time(animations)
        description = f"{self.num_plays} {animations[0]}"
        if len(animations) > 1:
            description += ", etc."
        time_progression = self.get_time_progression(run_time, desc=description)
        return time_progression

    def get_wait_time_progression(
        self,
        duration: float,
        stop_condition: Callable[[], bool] | None = None
    ) -> list[float] | np.ndarray | ProgressDisplay:
        kw = {"desc": f"{self.num_plays} Waiting"}
        if stop_condition is not None:
            kw["n_iterations"] = -1  # So it doesn't show % progress
            kw["override_skip_animations"] = True
        return self.get_time_progression(duration, **kw)

    def pre_play(self):
        if self.presenter_mode and self.num_plays == 0:
            self.hold_loop()

        self.update_skipping_status()

        if not self.skip_animations:
            self.file_writer.begin_animation()

        if self.window:
            self.virtual_animation_start_time = self.time
            self.real_animation_start_time = time.time()

    def post_play(self):
        if not self.skip_animations:
            self.file_writer.end_animation()

        if self.skip_animations and self.window is not None:
            # Show some quick frames along the way
            self.update_frame(dt=0, force_draw=True)

        self.num_plays += 1

    def begin_animations(self, animations: Iterable[Animation]) -> None:
        for animation in animations:
            animation.begin()
            # Anything animated that's not already in the
            # scene gets added to the scene.  Note, for
            # animated mobjects that are in the family of
            # those on screen, this can result in a restructuring
            # of the scene.mobjects list, which is usually desired.
            if animation.mobject not in self.mobjects:
                self.add(animation.mobject)

    def progress_through_animations(self, animations: Iterable[Animation]) -> None:
        last_t = 0
        for t in self.get_animation_time_progression(animations):
            dt = t - last_t
            last_t = t
            for animation in animations:
                animation.update_mobjects(dt)
                alpha = t / animation.run_time
                animation.interpolate(alpha)
            self.update_frame(dt)
            self.emit_frame()

    def finish_animations(self, animations: Iterable[Animation]) -> None:
        for animation in animations:
            animation.finish()
            animation.clean_up_from_scene(self)
        if self.skip_animations:
            self.update_mobjects(self.get_run_time(animations))
        else:
            self.update_mobjects(0)

    @affects_mobject_list
    def play(
        self,
        *proto_animations: Animation | _AnimationBuilder,
        run_time: float | None = None,
        rate_func: Callable[[float], float] | None = None,
        lag_ratio: float | None = None,
    ) -> None:
        if len(proto_animations) == 0:
            log.warning("Called Scene.play with no animations")
            return
        animations = list(map(prepare_animation, proto_animations))
        for anim in animations:
            anim.update_rate_info(run_time, rate_func, lag_ratio)
        self.pre_play()
        self.begin_animations(animations)
        self.progress_through_animations(animations)
        self.finish_animations(animations)
        self.post_play()

    def wait(
        self,
        duration: float = DEFAULT_WAIT_TIME,
        stop_condition: Callable[[], bool] = None,
        note: str = None,
        ignore_presenter_mode: bool = False
    ):
        self.pre_play()
        self.update_mobjects(dt=0)  # Any problems with this?
        if self.presenter_mode and not self.skip_animations and not ignore_presenter_mode:
            if note:
                log.info(note)
            self.hold_loop()
        else:
            time_progression = self.get_wait_time_progression(duration, stop_condition)
            last_t = 0
            for t in time_progression:
                dt = t - last_t
                last_t = t
                self.update_frame(dt)
                self.emit_frame()
                if stop_condition is not None and stop_condition():
                    break
        self.post_play()

    def hold_loop(self):
        while self.hold_on_wait:
            self.update_frame(dt=1 / self.camera.fps)
        self.hold_on_wait = True

    def wait_until(
        self,
        stop_condition: Callable[[], bool],
        max_time: float = 60
    ):
        self.wait(max_time, stop_condition=stop_condition)

    def force_skipping(self):
        self.original_skipping_status = self.skip_animations
        self.skip_animations = True
        return self

    def revert_to_original_skipping_status(self):
        if hasattr(self, "original_skipping_status"):
            self.skip_animations = self.original_skipping_status
        return self

    def add_sound(
        self,
        sound_file: str,
        time_offset: float = 0,
        gain: float | None = None,
        gain_to_background: float | None = None
    ):
        if self.skip_animations:
            return
        time = self.get_time() + time_offset
        self.file_writer.add_sound(sound_file, time, gain, gain_to_background)

    # Helpers for interactive development

    def get_state(self) -> SceneState:
        return SceneState(self)

    @affects_mobject_list
    def restore_state(self, scene_state: SceneState):
        scene_state.restore_scene(self)

    def save_state(self) -> None:
        if not self.preview:
            return
        state = self.get_state()
        if self.undo_stack and state.mobjects_match(self.undo_stack[-1]):
            return
        self.redo_stack = []
        self.undo_stack.append(state)
        if len(self.undo_stack) > self.max_num_saved_states:
            self.undo_stack.pop(0)

    def undo(self):
        if self.undo_stack:
            self.redo_stack.append(self.get_state())
            self.restore_state(self.undo_stack.pop())

    def redo(self):
        if self.redo_stack:
            self.undo_stack.append(self.get_state())
            self.restore_state(self.redo_stack.pop())

    def checkpoint_paste(
        self,
        skip: bool = False,
        record: bool = False,
        progress_bar: bool = True
    ):
        """
        Used during interactive development to run (or re-run)
        a block of scene code.

        If the copied selection starts with a comment, this will
        revert to the state of the scene the first time this function
        was called on a block of code starting with that comment.
        """
        if self.shell is None or self.window is None:
            raise Exception(
                "Scene.checkpoint_paste cannot be called outside of " +
                "an ipython shell"
            )

        pasted = pyperclip.paste()
        lines = pasted.split("\n")

        # Commented lines trigger saved checkpoints
        if lines[0].lstrip().startswith("#"):
            if lines[0] not in self.checkpoint_states:
                self.checkpoint(lines[0])
            else:
                self.revert_to_checkpoint(lines[0])

        # Copied methods of a scene are handled specially
        # A bit hacky, yes, but convenient
        method_pattern = r"^def\s+([a-zA-Z_]\w*)\s*\(self.*\):"
        method_names = re.findall(method_pattern ,lines[0].strip())
        if method_names:
            method_name = method_names[0]
            indent = " " * lines[0].index(lines[0].strip())
            pasted = "\n".join([
                # Remove self from function signature
                re.sub(r"self(,\s*)?", "", lines[0]),
                *lines[1:],
                # Attach to scene via self.func_name = func_name
                f"{indent}self.{method_name} = {method_name}"
            ])

        # Keep track of skipping and progress bar status
        self.skip_animations = skip

        prev_progress = self.show_animation_progress
        self.show_animation_progress = progress_bar

        if record:
            self.camera.use_window_fbo(False)
            self.file_writer.begin_insert()

        self.shell.run_cell(pasted)

        if record:
            self.file_writer.end_insert()
            self.camera.use_window_fbo(True)

        self.stop_skipping()
        self.show_animation_progress = prev_progress

    def checkpoint(self, key: str):
        self.checkpoint_states[key] = self.get_state()

    def revert_to_checkpoint(self, key: str):
        if key not in self.checkpoint_states:
            log.error(f"No checkpoint at {key}")
            return
        all_keys = list(self.checkpoint_states.keys())
        index = all_keys.index(key)
        for later_key in all_keys[index + 1:]:
            self.checkpoint_states.pop(later_key)

        self.restore_state(self.checkpoint_states[key])

    def clear_checkpoints(self):
        self.checkpoint_states = dict()

    def save_mobject_to_file(self, mobject: Mobject, file_path: str | None = None) -> None:
        if file_path is None:
            file_path = self.file_writer.get_saved_mobject_path(mobject)
            if file_path is None:
                return
        mobject.save_to_file(file_path)

    def load_mobject(self, file_name):
        if os.path.exists(file_name):
            path = file_name
        else:
            directory = self.file_writer.get_saved_mobject_directory()
            path = os.path.join(directory, file_name)
        return Mobject.load(path)

    def is_window_closing(self):
        return self.window and (self.window.is_closing or self.quit_interaction)

    # Event handling
    def set_floor_plane(self, plane: str = "xy"):
        if plane == "xy":
            self.frame.set_euler_axes("zxz")
        elif plane == "xz":
            self.frame.set_euler_axes("zxy")
        else:
            raise Exception("Only `xz` and `xy` are valid floor planes")

    def on_mouse_motion(
        self,
        point: Vect3,
        d_point: Vect3
    ) -> None:
        assert self.window is not None
        self.mouse_point.move_to(point)

        event_data = {"point": point, "d_point": d_point}
        propagate_event = EVENT_DISPATCHER.dispatch(EventType.MouseMotionEvent, **event_data)
        if propagate_event is not None and propagate_event is False:
            return

        frame = self.camera.frame
        # Handle perspective changes
        if self.window.is_key_pressed(ord(PAN_3D_KEY)):
            ff_d_point = frame.to_fixed_frame_point(d_point, relative=True)
            ff_d_point *= self.pan_sensitivity
            frame.increment_theta(-ff_d_point[0])
            frame.increment_phi(ff_d_point[1])
        # Handle frame movements
        elif self.window.is_key_pressed(ord(FRAME_SHIFT_KEY)):
            frame.shift(-d_point)

    def on_mouse_drag(
        self,
        point: Vect3,
        d_point: Vect3,
        buttons: int,
        modifiers: int
    ) -> None:
        self.mouse_drag_point.move_to(point)
        if self.drag_to_pan:
            self.frame.shift(-d_point)

        event_data = {"point": point, "d_point": d_point, "buttons": buttons, "modifiers": modifiers}
        propagate_event = EVENT_DISPATCHER.dispatch(EventType.MouseDragEvent, **event_data)
        if propagate_event is not None and propagate_event is False:
            return

    def on_mouse_press(
        self,
        point: Vect3,
        button: int,
        mods: int
    ) -> None:
        self.mouse_drag_point.move_to(point)
        event_data = {"point": point, "button": button, "mods": mods}
        propagate_event = EVENT_DISPATCHER.dispatch(EventType.MousePressEvent, **event_data)
        if propagate_event is not None and propagate_event is False:
            return

    def on_mouse_release(
        self,
        point: Vect3,
        button: int,
        mods: int
    ) -> None:
        event_data = {"point": point, "button": button, "mods": mods}
        propagate_event = EVENT_DISPATCHER.dispatch(EventType.MouseReleaseEvent, **event_data)
        if propagate_event is not None and propagate_event is False:
            return

    def on_mouse_scroll(
        self,
        point: Vect3,
        offset: Vect3,
        x_pixel_offset: float,
        y_pixel_offset: float
    ) -> None:
        event_data = {"point": point, "offset": offset}
        propagate_event = EVENT_DISPATCHER.dispatch(EventType.MouseScrollEvent, **event_data)
        if propagate_event is not None and propagate_event is False:
            return

        rel_offset = y_pixel_offset / self.camera.get_pixel_height()
        self.frame.scale(
            1 - self.scroll_sensitivity * rel_offset,
            about_point=point
        )

    def on_key_release(
        self,
        symbol: int,
        modifiers: int
    ) -> None:
        event_data = {"symbol": symbol, "modifiers": modifiers}
        propagate_event = EVENT_DISPATCHER.dispatch(EventType.KeyReleaseEvent, **event_data)
        if propagate_event is not None and propagate_event is False:
            return

    def on_key_press(
        self,
        symbol: int,
        modifiers: int
    ) -> None:
        try:
            char = chr(symbol)
        except OverflowError:
            log.warning("The value of the pressed key is too large.")
            return

        event_data = {"symbol": symbol, "modifiers": modifiers}
        propagate_event = EVENT_DISPATCHER.dispatch(EventType.KeyPressEvent, **event_data)
        if propagate_event is not None and propagate_event is False:
            return

        if char == RESET_FRAME_KEY:
            self.play(self.camera.frame.animate.to_default_state())
        elif char == "z" and (modifiers & (PygletWindowKeys.MOD_COMMAND | PygletWindowKeys.MOD_CTRL)):
            self.undo()
        elif char == "z" and (modifiers & (PygletWindowKeys.MOD_COMMAND | PygletWindowKeys.MOD_CTRL | PygletWindowKeys.MOD_SHIFT)):
            self.redo()
        # command + q
        elif char == QUIT_KEY and (modifiers & (PygletWindowKeys.MOD_COMMAND | PygletWindowKeys.MOD_CTRL)):
            self.quit_interaction = True
        # Space or right arrow
        elif char == " " or symbol == ARROW_SYMBOLS[2]:
            self.hold_on_wait = False

    def on_resize(self, width: int, height: int) -> None:
        pass

    def on_show(self) -> None:
        pass

    def on_hide(self) -> None:
        pass

    def on_close(self) -> None:
        pass

    def reload(self, start_at_line: int | None = None) -> None:
        """
        Reloads the scene just like the `manimgl` command would do with the
        same arguments that were provided for the initial startup. This allows
        for quick iteration during scene development since we don't have to exit
        the IPython kernel and re-run the `manimgl` command again. The GUI stays
        open during the reload.

        If `start_at_line` is provided, the scene will be reloaded at that line
        number. This corresponds to the `linemarker` param of the
        `config.get_module_with_inserted_embed_line()` method.

        Before reload, the scene is cleared and the entire state is reset, such
        that we can start from a clean slate. This is taken care of by the
        ReloadManager, which will catch the error raised by the `exit_raise`
        magic command that we invoke here.
        Note that we cannot define a custom exception class for this error,
        since the IPython kernel will swallow any exception. While we can catch
        such an exception in our custom exception handler registered with the
        `set_custom_exc` method, we cannot break out of the IPython shell by
        this means.
        """
        reload_manager.set_new_start_at_line(start_at_line)
        self.shell.run_line_magic("exit_raise", "")

    def focus(self) -> None:
        """
        Puts focus on the ManimGL window.
        """
        if not self.window:
            return
        self.window.focus()


class SceneState():
    def __init__(self, scene: Scene, ignore: list[Mobject] | None = None):
        self.time = scene.time
        self.num_plays = scene.num_plays
        self.mobjects_to_copies = OrderedDict.fromkeys(scene.mobjects)
        if ignore:
            for mob in ignore:
                self.mobjects_to_copies.pop(mob, None)

        last_m2c = scene.undo_stack[-1].mobjects_to_copies if scene.undo_stack else dict()
        for mob in self.mobjects_to_copies:
            # If it hasn't changed since the last state, just point to the
            # same copy as before
            if mob in last_m2c and last_m2c[mob].looks_identical(mob):
                self.mobjects_to_copies[mob] = last_m2c[mob]
            else:
                self.mobjects_to_copies[mob] = mob.copy()

    def __eq__(self, state: SceneState):
        return all((
            self.time == state.time,
            self.num_plays == state.num_plays,
            self.mobjects_to_copies == state.mobjects_to_copies
        ))

    def mobjects_match(self, state: SceneState):
        return self.mobjects_to_copies == state.mobjects_to_copies

    def n_changes(self, state: SceneState):
        m2c = state.mobjects_to_copies
        return sum(
            1 - int(mob in m2c and mob.looks_identical(m2c[mob]))
            for mob in self.mobjects_to_copies
        )

    def restore_scene(self, scene: Scene):
        scene.time = self.time
        scene.num_plays = self.num_plays
        scene.mobjects = [
            mob.become(mob_copy)
            for mob, mob_copy in self.mobjects_to_copies.items()
        ]


class EndScene(Exception):
    pass


class ThreeDScene(Scene):
    samples = 4
    default_frame_orientation = (-30, 70)
    always_depth_test = True

    def add(self, *mobjects: Mobject, set_depth_test: bool = True, perp_stroke: bool = True):
        for mob in mobjects:
            if set_depth_test and not mob.is_fixed_in_frame() and self.always_depth_test:
                mob.apply_depth_test()
            if isinstance(mob, VMobject) and mob.has_stroke() and perp_stroke:
                mob.set_flat_stroke(False)
        super().add(*mobjects)<|MERGE_RESOLUTION|>--- conflicted
+++ resolved
@@ -231,17 +231,12 @@
         # Create embedded IPython terminal configured to have access to
         # the local namespace of the caller
         caller_frame = inspect.currentframe().f_back
-<<<<<<< HEAD
         module = ModuleLoader.get_module(caller_frame.f_globals["__file__"])
-        shell = InteractiveShellEmbed(user_module=module)
-=======
-        module = get_module(caller_frame.f_globals["__file__"])
         shell = InteractiveShellEmbed(
             user_module=module,
             display_banner=False,
             xmode=self.embed_exception_mode
         )
->>>>>>> 94f6f0aa
         self.shell = shell
 
         # Add a few custom shortcuts to that local namespace
