--- conflicted
+++ resolved
@@ -12,11 +12,7 @@
 
 from IPython.terminal import pt_inputhooks
 from IPython.terminal.embed import InteractiveShellEmbed
-<<<<<<< HEAD
-=======
-from IPython.core.getipython import get_ipython
 from pyglet.window import key as PygletWindowKeys
->>>>>>> 530cb4f1
 
 import numpy as np
 from tqdm.auto import tqdm as ProgressDisplay
@@ -999,7 +995,6 @@
     def on_close(self) -> None:
         pass
 
-<<<<<<< HEAD
     def reload(self, start_at_line: int | None = None) -> None:
         """
         Reloads the scene just like the `manimgl` command would do with the
@@ -1024,7 +1019,7 @@
         """
         reload_manager.set_new_start_at_line(start_at_line)
         self.shell.run_line_magic("exit_raise", "")
-=======
+
     def focus(self) -> None:
         """
         Puts focus on the ManimGL window.
@@ -1032,7 +1027,6 @@
         if not self.window:
             return
         self.window.focus()
->>>>>>> 530cb4f1
 
 
 class SceneState():
