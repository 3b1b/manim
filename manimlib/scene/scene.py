import inspect
import random
import warnings
import platform

from tqdm import tqdm as ProgressDisplay
import numpy as np

from manimlib.animation.animation import Animation
from manimlib.animation.transform import MoveToTarget, ApplyMethod
from manimlib.camera.camera import Camera
from manimlib.constants import *
from manimlib.container.container import Container
from manimlib.mobject.mobject import Mobject
from manimlib.scene.scene_file_writer import SceneFileWriter
from manimlib.utils.iterables import list_update


class Scene(Container):
    """
    A Scene can be thought of as the Canvas of your animation.
    All of your own named Scenes will be subclasses of this Scene, or
    other named scenes.

    Use a construct() function to tell Manim what should go on in the Scene.
    
    E.G:
        
        class MyScene(Scene):
            def construct(self):
                self.play(
                    Write(Text("Hello World!"))
                )

    Some important variables to note are:
        camera: The camera object to be used for the scene.
        file_writer : The object that writes the animations in the scene to a video file.
        mobjects : The list of mobjects present in the scene.
        foreground_mobjects : List of mobjects explicitly in the foreground.
        num_plays : Number of play() functions in the scene.
        time: time elapsed since initialisation of scene.
        random_seed: The seed with which all random operations are done.
    """
    CONFIG = {
        "camera_class": Camera,
        "camera_config": {},
        "file_writer_config": {},
        "skip_animations": False,
        "always_update_mobjects": False,
        "random_seed": 0,
        "start_at_animation_number": None,
        "end_at_animation_number": None,
        "leave_progress_bars": False,
    }

    def __init__(self, **kwargs):
        Container.__init__(self, **kwargs)
        self.camera = self.camera_class(**self.camera_config)
        self.file_writer = SceneFileWriter(
            self, **self.file_writer_config,
        )

        self.mobjects = []
        # TODO, remove need for foreground mobjects
        self.foreground_mobjects = []
        self.num_plays = 0
        self.time = 0
        self.original_skipping_status = self.skip_animations
        if self.random_seed is not None:
            random.seed(self.random_seed)
            np.random.seed(self.random_seed)

        self.setup()
        try:
            self.construct()
        except EndSceneEarlyException:
            pass
        self.tear_down()
        self.file_writer.finish()
        self.print_end_message()

    def setup(self):
        """
        This is meant to be implemented by any scenes which
        are comonly subclassed, and have some common setup
        involved before the construct method is called.
        """
        pass

    def tear_down(self):
        """
        This is meant to be implemented by any scenes which
        are comonly subclassed, and have some common method
        to be invoked before the scene ends.
        """
        pass

    def construct(self):
        """
        The primary method for constructing (i.e adding content to)
        the Scene.
        """
        pass  # To be implemented in subclasses

    def __str__(self):
        return self.__class__.__name__

    def print_end_message(self):
        """
        Used internally to print the number of
        animations played after the scene ends.
        """
        print("Played {} animations".format(self.num_plays))

    def set_variables_as_attrs(self, *objects, **newly_named_objects):
        """
        This method is slightly hacky, making it a little easier
        for certain methods (typically subroutines of construct)
        to share local variables.
        """
        caller_locals = inspect.currentframe().f_back.f_locals
        for key, value in list(caller_locals.items()):
            for o in objects:
                if value is o:
                    setattr(self, key, value)
        for key, value in list(newly_named_objects.items()):
            setattr(self, key, value)
        return self

    def get_attrs(self, *keys):
        """
        Gets attributes of a scene given the attribute's identifier/name.
        
        Parameters
        ----------
        *args: (str)
            Name(s) of the argument(s) to return the attribute of.
        
        Returns
        -------
        list
            List of attributes of the passed identifiers.
        """
        return [getattr(self, key) for key in keys]

    # Only these methods should touch the camera
    def set_camera(self, camera):
        """
        Sets the scene's camera to be the passed Camera Object.
        Parameters
        ----------
        camera: Union[Camera, MappingCamera,MovingCamera,MultiCamera,ThreeDCamera]
            Camera object to use.
        """
        self.camera = camera

    def get_frame(self):
        """
        Gets current frame as NumPy array.
        
        Returns
        -------
        np.array
            NumPy array of pixel values of each pixel in screen
        """
        return np.array(self.camera.get_pixel_array())

    def get_image(self):
        """
        Gets current frame as PIL Image
        
        Returns
        -------
        PIL.Image
            PIL Image object of current frame.
        """
        return self.camera.get_image()

    def set_camera_pixel_array(self, pixel_array):
        """
        Sets the camera to display a Pixel Array
        
        Parameters
        ----------
        pixel_array: Union[np.ndarray,list,tuple]
            Pixel array to set the camera to display
        """
        self.camera.set_pixel_array(pixel_array)

    def set_camera_background(self, background):
        """
        Sets the camera to display a Pixel Array
        
        Parameters
        ----------
        background: Union[np.ndarray,list,tuple]
            
        """
        self.camera.set_background(background)

    def reset_camera(self):
        """
        Resets the Camera to its original configuration.
        """
        self.camera.reset()

    def capture_mobjects_in_camera(self, mobjects, **kwargs): #TODO Add more detail to docstring.
        """
        This method is used internally.
        """
        self.camera.capture_mobjects(mobjects, **kwargs)

    def update_frame( #TODO Description in Docstring
            self,
            mobjects=None,
            background=None,
            include_submobjects=True,
            ignore_skipping=True,
            **kwargs):
        """
        Parameters:
        -----------
        mobjects: list
            list of mobjects
        
        background: np.ndarray
            Pixel Array for Background
        
        include_submobjects: bool (True)
        
        ignore_skipping : bool (True)

        **kwargs

        """
        if self.skip_animations and not ignore_skipping:
            return
        if mobjects is None:
            mobjects = list_update(
                self.mobjects,
                self.foreground_mobjects,
            )
        if background is not None:
            self.set_camera_pixel_array(background)
        else:
            self.reset_camera()

        kwargs["include_submobjects"] = include_submobjects
        self.capture_mobjects_in_camera(mobjects, **kwargs)

    def freeze_background(self):
        self.update_frame()
        self.set_camera(Camera(self.get_frame()))
        self.clear()
    ###

    def update_mobjects(self, dt):
        """
        Begins updating all mobjects in the Scene.
        
        Parameters
        ----------
        dt: Union[int,float]
            Change in time between updates. Defaults (mostly) to 1/frames_per_second
        """
        for mobject in self.mobjects:
            mobject.update(dt)

    def should_update_mobjects(self):
        """
        Returns True if any mobject in Scene is being updated
        or if the scene has always_update_mobjects set to true.
        
        Returns
        -------
            bool
        """
        return self.always_update_mobjects or any([
            mob.has_time_based_updater()
            for mob in self.get_mobject_family_members()
        ])

    ###

    def get_time(self):
        """
        Returns time in seconds elapsed after initialisation of scene
        
        Returns
        -------
        self.time : Union[int,float]
            Returns time in seconds elapsed after initialisation of scene
        """
        return self.time

    def increment_time(self, d_time):
        """
        Increments the time elapsed after intialisation of scene by
        passed "d_time".
        
        Parameters
        ----------
        d_time : Union[int,float]
            Time in seconds to increment by.
        """
        self.time += d_time

    ###

    def get_top_level_mobjects(self):
        """
        Returns all mobjects which are not submobjects.

        Returns
        -------
        list
            List of top level mobjects.
        """
        # Return only those which are not in the family
        # of another mobject from the scene
        mobjects = self.get_mobjects()
        families = [m.get_family() for m in mobjects]

        def is_top_level(mobject):
            num_families = sum([
                (mobject in family)
                for family in families
            ])
            return num_families == 1
        return list(filter(is_top_level, mobjects))

    def get_mobject_family_members(self):
        """
        Returns list of family-members of all mobjects in scene.
        If a Circle() and a VGroup(Rectangle(),Triangle()) were added,
        it returns not only the Circle(), Rectangle() and Triangle(), but
        also the VGroup() object.

        Returns
        -------
        list
            List of mobject family members.
        """
        return self.camera.extract_mobject_family_members(self.mobjects)

    def add(self, *mobjects):
        """
        Mobjects will be displayed, from background to
        foreground in the order with which they are added.

        Parameters
        ---------
        *mobjects
            Mobjects to add.
        
        Returns
        -------
        Scene
            The same scene after adding the Mobjects in.

        """
        mobjects = [*mobjects, *self.foreground_mobjects]
        self.restructure_mobjects(to_remove=mobjects)
        self.mobjects += mobjects
        return self

    def add_mobjects_among(self, values):
        """
        This is meant mostly for quick prototyping,
        e.g. to add all mobjects defined up to a point,
        call self.add_mobjects_among(locals().values())
        """
        self.add(*filter(
            lambda m: isinstance(m, Mobject),
            values
        ))
        return self

    def remove(self, *mobjects):
        """
        Removes mobjects in the passed list of mobjects
        from the scene and the foreground, by removing them
        from "mobjects" and "foreground_mobjects"
        """
        for list_name in "mobjects", "foreground_mobjects":
            self.restructure_mobjects(mobjects, list_name, False)
        return self

    def restructure_mobjects(self, to_remove,
                             mobject_list_name="mobjects",
                             extract_families=True):
        """
        tl:wr
            If your scene has a Group(), and you removed a mobject from the Group,
            this dissolves the group and puts the rest of the mobjects directly 
            in self.mobjects or self.foreground_mobjects.
        
        In cases where the scene contains a group, e.g. Group(m1, m2, m3), but one
        of its submobjects is removed, e.g. scene.remove(m1), the list of mobjects
        will be edited to contain other submobjects, but not m1, e.g. it will now
        insert m2 and m3 to where the group once was.

        Parameters
        ----------
        to_remove : Mobject
            The Mobject to remove.
        
        mobject_list_name : str
            The list of mobjects ("mobjects", "foreground_mobjects" etc) to remove from.
        
        extract_families : bool
            Whether the mobject's families should be recursively extracted.
        
        Returns
        -------
        Scene
            The Scene mobject with restructured Mobjects.
        """
        if extract_families:
            to_remove = self.camera.extract_mobject_family_members(to_remove)
        _list = getattr(self, mobject_list_name)
        new_list = self.get_restructured_mobject_list(_list, to_remove)
        setattr(self, mobject_list_name, new_list)
        return self

    def get_restructured_mobject_list(self, mobjects, to_remove):
        """
        Given a list of mobjects and a list of mobjects to be removed, this
        filters out the removable mobjects from the list of mobjects.
        
        Parameters
        ----------

        mobjects : list
            The Mobjects to check.
        
        to_remove : list
            The list of mobjects to remove.
        
        Returns
        -------
        list
            The list of mobjects with the mobjects to remove removed.
        """
        
        new_mobjects = []

        def add_safe_mobjects_from_list(list_to_examine, set_to_remove):
            for mob in list_to_examine:
                if mob in set_to_remove:
                    continue
                intersect = set_to_remove.intersection(mob.get_family())
                if intersect:
                    add_safe_mobjects_from_list(mob.submobjects, intersect)
                else:
                    new_mobjects.append(mob)
        add_safe_mobjects_from_list(mobjects, set(to_remove))
        return new_mobjects

    # TODO, remove this, and calls to this
    def add_foreground_mobjects(self, *mobjects):
        """
        Adds mobjects to the foreground, and internally to the list 
        foreground_mobjects, and mobjects.

        Parameters
        ----------
        *mobjects : Mobject
            The Mobjects to add to the foreground.
        
        Returns
        ------
        Scene
            The Scene, with the foreground mobjects added.
        """
        self.foreground_mobjects = list_update(
            self.foreground_mobjects,
            mobjects
        )
        self.add(*mobjects)
        return self

    def add_foreground_mobject(self, mobject):
        """
        Adds a single mobject to the foreground, and internally to the list 
        foreground_mobjects, and mobjects.

        Parameters
        ----------
        mobject : Mobject
            The Mobject to add to the foreground.
        
        Returns
        ------
        Scene
            The Scene, with the foreground mobject added.
        """
        return self.add_foreground_mobjects(mobject)

    def remove_foreground_mobjects(self, *to_remove):
        """
        Removes mobjects from the foreground, and internally from the list 
        foreground_mobjects.

        Parameters
        ----------
        *to_remove : Mobject
            The mobject(s) to remove from the foreground.
        
        Returns
        ------
        Scene
            The Scene, with the foreground mobjects removed.
        """
        self.restructure_mobjects(to_remove, "foreground_mobjects")
        return self

    def remove_foreground_mobject(self, mobject):
        """
        Removes a single mobject from the foreground, and internally from the list 
        foreground_mobjects.

        Parameters
        ----------
        mobject : Mobject
            The mobject to remove from the foreground.
        
        Returns
        ------
        Scene
            The Scene, with the foreground mobject removed.
        """
        return self.remove_foreground_mobjects(mobject)

    def bring_to_front(self, *mobjects):
        """
        Adds the passed mobjects to the scene again, 
        pushing them to he front of the scene.

        Parameters
        ----------
        *mobjects : Mobject
            The mobject(s) to bring to the front of the scene.
        
        Returns
        ------
        Scene
            The Scene, with the mobjects brought to the front
            of the scene.
        """
        self.add(*mobjects)
        return self

    def bring_to_back(self, *mobjects):
        """
        Removes the mobject from the scene and
        adds them to the back of the scene.

        Parameters
        ----------
        *mobjects : Mobject
            The mobject(s) to push to the back of the scene.
        
        Returns
        ------
        Scene
            The Scene, with the mobjects pushed to the back
            of the scene.
        """
        self.remove(*mobjects)
        self.mobjects = list(mobjects) + self.mobjects
        return self

    def clear(self):
        """
        Removes all mobjects present in self.mobjects
        and self.foreground_mobjects from the scene.

        Returns
        ------
        Scene
            The Scene, with all of its mobjects in 
            self.mobjects and self.foreground_mobjects
            removed.
        """
        self.mobjects = []
        self.foreground_mobjects = []
        return self

    def get_mobjects(self):
        """
        Returns all the mobjects in self.mobjects

        Returns
        ------
        list
            The list of self.mobjects .
        """
        return list(self.mobjects)

    def get_mobject_copies(self):
        """
        Returns a copy of all mobjects present in
        self.mobjects .

        Returns
        ------
        list
            A list of the copies of all the mobjects
            in self.mobjects
        """
        return [m.copy() for m in self.mobjects]

    def get_moving_mobjects(self, *animations):
        """
        Gets all moving mobjects in the passed animation(s).
        
        Parameters
        ----------
        *animations
            The animations to check for moving mobjects.

        Returns
        ------
        list
            The list of mobjects that could be moving in
            the Animation(s)
        """
        # Go through mobjects from start to end, and
        # as soon as there's one that needs updating of
        # some kind per frame, return the list from that
        # point forward.
        animation_mobjects = [anim.mobject for anim in animations]
        mobjects = self.get_mobject_family_members()
        for i, mob in enumerate(mobjects):
            update_possibilities = [
                mob in animation_mobjects,
                len(mob.get_family_updaters()) > 0,
                mob in self.foreground_mobjects
            ]
            if any(update_possibilities):
                return mobjects[i:]
        return []

    def get_time_progression(self, run_time, n_iterations=None, override_skip_animations=False):
        """
        You will hardly use this when making your own animations.
        This method is for Manim's internal use.

        Returns a CommandLine ProgressBar whose fill_time
        is dependent on the run_time of an animation, 
        the iterations to perform in that animation
        and a bool saying whether or not to consider
        the skipped animations.

        Parameters
        ----------
        run_time: Union[int,float]
            The run_time of the animation.
        
        n_iterations: None, int
            The number of iterations in the animation.
        
        override_skip_animations: bool (True)
            Whether or not to show skipped animations in the progress bar.

        Returns
        ------
        ProgressDisplay
            The CommandLine Progress Bar.
        """
        if self.skip_animations and not override_skip_animations:
            times = [run_time]
        else:
            step = 1 / self.camera.frame_rate
            times = np.arange(0, run_time, step)
        time_progression = ProgressDisplay(
            times, total=n_iterations,
            leave=self.leave_progress_bars,
            ascii=False if platform.system() != 'Windows' else True
        )
        return time_progression

    def get_run_time(self, animations):
        """
        Gets the total run time for a list of animations.

        Parameters
        ----------
        animations: list
            A list of the animations whose total 
            run_time is to be calculated.
        
        Returns
        ------
        float
            The total run_time of all of the animations in the list.
        """

        return np.max([animation.run_time for animation in animations])

    def get_animation_time_progression(self, animations):
        """
        You will hardly use this when making your own animations.
        This method is for Manim's internal use.

        Uses get_time_progression to obtaina
        CommandLine ProgressBar whose fill_time is
        dependent on the qualities of the passed animation, 

        Parameters
        ----------
        animations : list
            The list of animations to get
            the time progression for.

        Returns
        ------
        ProgressDisplay
            The CommandLine Progress Bar.
        """
        run_time = self.get_run_time(animations)
        time_progression = self.get_time_progression(run_time)
        time_progression.set_description("".join([
            "Animation {}: ".format(self.num_plays),
            str(animations[0]),
            (", etc." if len(animations) > 1 else ""),
        ]))
        return time_progression

    def compile_play_args_to_animation_list(self, *args, **kwargs):
        """
        Each arg can either be an animation, or a mobject method
        followed by that methods arguments (and potentially follow
        by a dict of kwargs for that method).
        This animation list is built by going through the args list,
        and each animation is simply added, but when a mobject method
        s hit, a MoveToTarget animation is built using the args that
        follow up until either another animation is hit, another method
        is hit, or the args list runs out.
        
        Parameters
        ----------
        *args : Union[Animation, method(of a mobject, which is followed by that method's arguments)]
        **kwargs : any named arguments like run_time or lag_ratio.

        Returns
        -------
        list : list of animations with the parameters applied to them.
        """
        animations = []
        state = {
            "curr_method": None,
            "last_method": None,
            "method_args": [],
        }

        def compile_method(state):
            if state["curr_method"] is None:
                return
            mobject = state["curr_method"].__self__
            if state["last_method"] and state["last_method"].__self__ is mobject:
                animations.pop()
                # method should already have target then.
            else:
                mobject.generate_target()
            #
            if len(state["method_args"]) > 0 and isinstance(state["method_args"][-1], dict):
                method_kwargs = state["method_args"].pop()
            else:
                method_kwargs = {}
            state["curr_method"].__func__(
                mobject.target,
                *state["method_args"],
                **method_kwargs
            )
            animations.append(MoveToTarget(mobject))
            state["last_method"] = state["curr_method"]
            state["curr_method"] = None
            state["method_args"] = []

        for arg in args:
            if isinstance(arg, Animation):
                compile_method(state)
                animations.append(arg)
            elif inspect.ismethod(arg):
                compile_method(state)
                state["curr_method"] = arg
            elif state["curr_method"] is not None:
                state["method_args"].append(arg)
            elif isinstance(arg, Mobject):
                raise Exception("""
                    I think you may have invoked a method
                    you meant to pass in as a Scene.play argument
                """)
            else:
                raise Exception("Invalid play arguments")
        compile_method(state)

        for animation in animations:
            # This is where kwargs to play like run_time and rate_func
            # get applied to all animations
            animation.update_config(**kwargs)

        return animations

    def update_skipping_status(self):
        """
        This method is used internally to check if the current
        animation needs to be skipped or not. It also checks if
        the number of animations that were played correspond to
        the number of animations that need to be played, and 
        raises an EndSceneEarlyException if they don't correspond.
        """
        
        if self.start_at_animation_number:
            if self.num_plays == self.start_at_animation_number:
                self.skip_animations = False
        if self.end_at_animation_number:
            if self.num_plays >= self.end_at_animation_number:
                self.skip_animations = True
                raise EndSceneEarlyException()

    def handle_play_like_call(func):
        """
        This method is used internally to wrap the
        passed function, into a function that
        actually writes to the video stream.
        Simultaneously, it also adds to the number 
        of animations played.

        Parameters
        ----------
        func: function object
            The play() like function that has to be
            written to the video file stream.

        Returns
        -------
        function object
            The play() like function that can now write
            to the video file stream.
        """
        def wrapper(self, *args, **kwargs):
            self.update_skipping_status()
            allow_write = not self.skip_animations
            self.file_writer.begin_animation(allow_write)
            func(self, *args, **kwargs)
            self.file_writer.end_animation(allow_write)
            self.num_plays += 1
        return wrapper

    def begin_animations(self, animations):
        """
        This method begins the list of animations that is passed,
        and adds any mobjects involved (if not already present)
        to the scene again.

        Parameters
        ----------
        animations: list
            List of involved animations.

        """
        curr_mobjects = self.get_mobject_family_members()
        for animation in animations:
            # Begin animation
            animation.begin()
            # Anything animated that's not already in the
            # scene gets added to the scene
            mob = animation.mobject
            if mob not in curr_mobjects:
                self.add(mob)
                curr_mobjects += mob.get_family()

    def progress_through_animations(self, animations):
        """
        This method progresses through each animation
        in the list passed and and updates the frames as required.

        Parameters
        ----------
        animations: list
            List of involved animations.
        """
        # Paint all non-moving objects onto the screen, so they don't
        # have to be rendered every frame
        moving_mobjects = self.get_moving_mobjects(*animations)
        self.update_frame(excluded_mobjects=moving_mobjects)
        static_image = self.get_frame()
        last_t = 0
        for t in self.get_animation_time_progression(animations):
            dt = t - last_t
            last_t = t
            for animation in animations:
                animation.update_mobjects(dt)
                alpha = t / animation.run_time
                animation.interpolate(alpha)
            self.update_mobjects(dt)
            self.update_frame(moving_mobjects, static_image)
            self.add_frames(self.get_frame())

    def finish_animations(self, animations):
        """
        This function cleans up after the end
        of each animation in the passed list.

        Parameters
        ----------
        animations: list
            list of animations to finish.
        """
        for animation in animations:
            animation.finish()
            animation.clean_up_from_scene(self)
        self.mobjects_from_last_animation = [
            anim.mobject for anim in animations
        ]
        if self.skip_animations:
            # TODO, run this call in for each animation?
            self.update_mobjects(self.get_run_time(animations))
        else:
            self.update_mobjects(0)

    @handle_play_like_call
    def play(self, *args, **kwargs):
        """
        This method is used to prep the animations for rendering,
        apply the arguments and parameters required to them,
        render them, and write them to the video file.

        Parameters
        ----------
        *args: Animation, mobject with mobject method and params
        **kwargs: named parameters affecting what was passed in *args e.g run_time, lag_ratio etc.
        """
        if len(args) == 0:
            warnings.warn("Called Scene.play with no animations")
            return
        animations = self.compile_play_args_to_animation_list(
            *args, **kwargs
        )
        self.begin_animations(animations)
        self.progress_through_animations(animations)
        self.finish_animations(animations)

    def idle_stream(self):
        """
        This method is used internally to 
        idle the vide file_writer until an
        animation etc needs to be written 
        to the video file.
        """
        self.file_writer.idle_stream()

    def clean_up_animations(self, *animations):
        """
        This method cleans up and removes from the
        scene all the animations that were passed

        Parameters
        ----------
        *animations: Animation
            Animation to clean up.

        Returns
        -------
        Scene
            The scene with the animations
            cleaned up.

        """
        for animation in animations:
            animation.clean_up_from_scene(self)
        return self

    def get_mobjects_from_last_animation(self):
        """
        This method returns the mobjects from the previous
        played animation, if any exist, and returns an empty
        list if not.

        Returns
        --------
        list
            The list of mobjects from the previous animation.

        """
        if hasattr(self, "mobjects_from_last_animation"):
            return self.mobjects_from_last_animation
        return []

    def get_wait_time_progression(self, duration, stop_condition):
        """
        This method is used internally to obtain the CommandLine
        Progressbar for when self.wait() is called in a scene.

        Parameters
        ----------
        duration: Union[list,float]
            duration of wait time
        
        stop_condition: function
            The function which determines whether to continue waiting.
        
        Returns
        -------
        ProgressBar
            The CommandLine ProgressBar of the wait time

        """
        if stop_condition is not None:
            time_progression = self.get_time_progression(
                duration,
                n_iterations=-1,  # So it doesn't show % progress
                override_skip_animations=True
            )
            time_progression.set_description(
                "Waiting for {}".format(stop_condition.__name__)
            )
        else:
            time_progression = self.get_time_progression(duration)
            time_progression.set_description(
                "Waiting {}".format(self.num_plays)
            )
        return time_progression

    @handle_play_like_call
    def wait(self, duration=DEFAULT_WAIT_TIME, stop_condition=None):
        """
        This method is used to wait, and do nothing to the scene, for some
        duration.
        Updaters stop updating, nothing happens.

        Parameters
        ----------
        duration : Union[float, int]
            The duration of wait time. Defaults to None.
        stop_condition : 
            A function that determines whether to stop waiting or not.
        
        Returns
        -------
        Scene
            The scene, after waiting.
        """
        self.update_mobjects(dt=0)  # Any problems with this?
        if self.should_update_mobjects():
            time_progression = self.get_wait_time_progression(duration, stop_condition)
            # TODO, be smart about setting a static image
            # the same way Scene.play does
            last_t = 0
            for t in time_progression:
                dt = t - last_t
                last_t = t
                self.update_mobjects(dt)
                self.update_frame()
                self.add_frames(self.get_frame())
                if stop_condition is not None and stop_condition():
                    time_progression.close()
                    break
        elif self.skip_animations:
            # Do nothing
            return self
        else:
            self.update_frame()
            dt = 1 / self.camera.frame_rate
            n_frames = int(duration / dt)
            frame = self.get_frame()
            self.add_frames(*[frame] * n_frames)
        return self

    def wait_until(self, stop_condition, max_time=60):
        """
        Like a wrapper for wait().
        You pass a function that determines whether to continue waiting,
        and a max wait time if that is never fulfilled.
        
        Parameters
        ----------
        stop_condition: function definition
            The function whose boolean return value determines whether to continue waiting
        
        max_time: Union[int,float]
            The maximum wait time in seconds, if the stop_condition is never fulfilled.
            Defaults to 60.
        """
        self.wait(max_time, stop_condition=stop_condition)

    def force_skipping(self):
        """
        This forces the skipping of animations,
        by setting original_skipping_status to
        whatever skip_animations was, and setting
        skip_animations to True.

        Returns
        -------
        Scene
            The Scene, with skipping turned on.
        """
        self.original_skipping_status = self.skip_animations
        self.skip_animations = True
        return self

    def revert_to_original_skipping_status(self):
        """
        Forces the scene to go back to its original skipping status,
        by setting skip_animations to whatever it reads 
        from original_skipping_status.

        Returns
        -------
        Scene
            The Scene, with the original skipping status.
        """
        if hasattr(self, "original_skipping_status"):
            self.skip_animations = self.original_skipping_status
        return self

    def add_frames(self, *frames):
        """
        Adds a frame to the video_file_stream

        Parameters
        ----------
        *frames : numpy.ndarray
            The frames to add, as pixel arrays.
        """
        dt = 1 / self.camera.frame_rate
        self.increment_time(len(frames) * dt)
        if self.skip_animations:
            return
        for frame in frames:
            self.file_writer.write_frame(frame)

    def add_sound(self, sound_file, time_offset=0, gain=None, **kwargs):
<<<<<<< HEAD
        """
        This method is used to add a sound to the animation.

        Parameters
        ----------
        sound_file: str
            The path to the sound file.
        
        time_offset: int,float = 0
            The offset in the sound file after which
            the sound can be played.
        gain:
            
        **kwargs : Present for excess? 

        """
=======
>>>>>>> fdfc3610
        if self.skip_animations:
            return
        time = self.get_time() + time_offset
        self.file_writer.add_sound(sound_file, time, gain, **kwargs)

    def show_frame(self):
        """
        Opens the current frame in the Default Image Viewer
        of your system.
        """
        self.update_frame(ignore_skipping=True)
        self.get_image().show()


class EndSceneEarlyException(Exception):
    pass<|MERGE_RESOLUTION|>--- conflicted
+++ resolved
@@ -7,40 +7,18 @@
 import numpy as np
 
 from manimlib.animation.animation import Animation
+from manimlib.animation.creation import Write
 from manimlib.animation.transform import MoveToTarget, ApplyMethod
 from manimlib.camera.camera import Camera
 from manimlib.constants import *
 from manimlib.container.container import Container
 from manimlib.mobject.mobject import Mobject
+from manimlib.mobject.svg.tex_mobject import TextMobject
 from manimlib.scene.scene_file_writer import SceneFileWriter
 from manimlib.utils.iterables import list_update
 
 
 class Scene(Container):
-    """
-    A Scene can be thought of as the Canvas of your animation.
-    All of your own named Scenes will be subclasses of this Scene, or
-    other named scenes.
-
-    Use a construct() function to tell Manim what should go on in the Scene.
-    
-    E.G:
-        
-        class MyScene(Scene):
-            def construct(self):
-                self.play(
-                    Write(Text("Hello World!"))
-                )
-
-    Some important variables to note are:
-        camera: The camera object to be used for the scene.
-        file_writer : The object that writes the animations in the scene to a video file.
-        mobjects : The list of mobjects present in the scene.
-        foreground_mobjects : List of mobjects explicitly in the foreground.
-        num_plays : Number of play() functions in the scene.
-        time: time elapsed since initialisation of scene.
-        random_seed: The seed with which all random operations are done.
-    """
     CONFIG = {
         "camera_class": Camera,
         "camera_config": {},
@@ -81,35 +59,22 @@
 
     def setup(self):
         """
-        This is meant to be implemented by any scenes which
+        This is meant to be implement by any scenes which
         are comonly subclassed, and have some common setup
         involved before the construct method is called.
         """
         pass
 
     def tear_down(self):
-        """
-        This is meant to be implemented by any scenes which
-        are comonly subclassed, and have some common method
-        to be invoked before the scene ends.
-        """
         pass
 
     def construct(self):
-        """
-        The primary method for constructing (i.e adding content to)
-        the Scene.
-        """
         pass  # To be implemented in subclasses
 
     def __str__(self):
         return self.__class__.__name__
 
     def print_end_message(self):
-        """
-        Used internally to print the number of
-        animations played after the scene ends.
-        """
         print("Played {} animations".format(self.num_plays))
 
     def set_variables_as_attrs(self, *objects, **newly_named_objects):
@@ -128,111 +93,37 @@
         return self
 
     def get_attrs(self, *keys):
-        """
-        Gets attributes of a scene given the attribute's identifier/name.
-        
-        Parameters
-        ----------
-        *args: (str)
-            Name(s) of the argument(s) to return the attribute of.
-        
-        Returns
-        -------
-        list
-            List of attributes of the passed identifiers.
-        """
         return [getattr(self, key) for key in keys]
 
     # Only these methods should touch the camera
     def set_camera(self, camera):
-        """
-        Sets the scene's camera to be the passed Camera Object.
-        Parameters
-        ----------
-        camera: Union[Camera, MappingCamera,MovingCamera,MultiCamera,ThreeDCamera]
-            Camera object to use.
-        """
         self.camera = camera
 
     def get_frame(self):
-        """
-        Gets current frame as NumPy array.
-        
-        Returns
-        -------
-        np.array
-            NumPy array of pixel values of each pixel in screen
-        """
         return np.array(self.camera.get_pixel_array())
 
     def get_image(self):
-        """
-        Gets current frame as PIL Image
-        
-        Returns
-        -------
-        PIL.Image
-            PIL Image object of current frame.
-        """
         return self.camera.get_image()
 
     def set_camera_pixel_array(self, pixel_array):
-        """
-        Sets the camera to display a Pixel Array
-        
-        Parameters
-        ----------
-        pixel_array: Union[np.ndarray,list,tuple]
-            Pixel array to set the camera to display
-        """
         self.camera.set_pixel_array(pixel_array)
 
     def set_camera_background(self, background):
-        """
-        Sets the camera to display a Pixel Array
-        
-        Parameters
-        ----------
-        background: Union[np.ndarray,list,tuple]
-            
-        """
         self.camera.set_background(background)
 
     def reset_camera(self):
-        """
-        Resets the Camera to its original configuration.
-        """
         self.camera.reset()
 
-    def capture_mobjects_in_camera(self, mobjects, **kwargs): #TODO Add more detail to docstring.
-        """
-        This method is used internally.
-        """
+    def capture_mobjects_in_camera(self, mobjects, **kwargs):
         self.camera.capture_mobjects(mobjects, **kwargs)
 
-    def update_frame( #TODO Description in Docstring
+    def update_frame(
             self,
             mobjects=None,
             background=None,
             include_submobjects=True,
             ignore_skipping=True,
             **kwargs):
-        """
-        Parameters:
-        -----------
-        mobjects: list
-            list of mobjects
-        
-        background: np.ndarray
-            Pixel Array for Background
-        
-        include_submobjects: bool (True)
-        
-        ignore_skipping : bool (True)
-
-        **kwargs
-
-        """
         if self.skip_animations and not ignore_skipping:
             return
         if mobjects is None:
@@ -255,26 +146,10 @@
     ###
 
     def update_mobjects(self, dt):
-        """
-        Begins updating all mobjects in the Scene.
-        
-        Parameters
-        ----------
-        dt: Union[int,float]
-            Change in time between updates. Defaults (mostly) to 1/frames_per_second
-        """
         for mobject in self.mobjects:
             mobject.update(dt)
 
     def should_update_mobjects(self):
-        """
-        Returns True if any mobject in Scene is being updated
-        or if the scene has always_update_mobjects set to true.
-        
-        Returns
-        -------
-            bool
-        """
         return self.always_update_mobjects or any([
             mob.has_time_based_updater()
             for mob in self.get_mobject_family_members()
@@ -283,39 +158,14 @@
     ###
 
     def get_time(self):
-        """
-        Returns time in seconds elapsed after initialisation of scene
-        
-        Returns
-        -------
-        self.time : Union[int,float]
-            Returns time in seconds elapsed after initialisation of scene
-        """
         return self.time
 
     def increment_time(self, d_time):
-        """
-        Increments the time elapsed after intialisation of scene by
-        passed "d_time".
-        
-        Parameters
-        ----------
-        d_time : Union[int,float]
-            Time in seconds to increment by.
-        """
         self.time += d_time
 
     ###
 
     def get_top_level_mobjects(self):
-        """
-        Returns all mobjects which are not submobjects.
-
-        Returns
-        -------
-        list
-            List of top level mobjects.
-        """
         # Return only those which are not in the family
         # of another mobject from the scene
         mobjects = self.get_mobjects()
@@ -330,34 +180,12 @@
         return list(filter(is_top_level, mobjects))
 
     def get_mobject_family_members(self):
-        """
-        Returns list of family-members of all mobjects in scene.
-        If a Circle() and a VGroup(Rectangle(),Triangle()) were added,
-        it returns not only the Circle(), Rectangle() and Triangle(), but
-        also the VGroup() object.
-
-        Returns
-        -------
-        list
-            List of mobject family members.
-        """
         return self.camera.extract_mobject_family_members(self.mobjects)
 
     def add(self, *mobjects):
         """
         Mobjects will be displayed, from background to
         foreground in the order with which they are added.
-
-        Parameters
-        ---------
-        *mobjects
-            Mobjects to add.
-        
-        Returns
-        -------
-        Scene
-            The same scene after adding the Mobjects in.
-
         """
         mobjects = [*mobjects, *self.foreground_mobjects]
         self.restructure_mobjects(to_remove=mobjects)
@@ -377,11 +205,6 @@
         return self
 
     def remove(self, *mobjects):
-        """
-        Removes mobjects in the passed list of mobjects
-        from the scene and the foreground, by removing them
-        from "mobjects" and "foreground_mobjects"
-        """
         for list_name in "mobjects", "foreground_mobjects":
             self.restructure_mobjects(mobjects, list_name, False)
         return self
@@ -390,31 +213,10 @@
                              mobject_list_name="mobjects",
                              extract_families=True):
         """
-        tl:wr
-            If your scene has a Group(), and you removed a mobject from the Group,
-            this dissolves the group and puts the rest of the mobjects directly 
-            in self.mobjects or self.foreground_mobjects.
-        
         In cases where the scene contains a group, e.g. Group(m1, m2, m3), but one
         of its submobjects is removed, e.g. scene.remove(m1), the list of mobjects
-        will be edited to contain other submobjects, but not m1, e.g. it will now
+        will be editing to contain other submobjects, but not m1, e.g. it will now
         insert m2 and m3 to where the group once was.
-
-        Parameters
-        ----------
-        to_remove : Mobject
-            The Mobject to remove.
-        
-        mobject_list_name : str
-            The list of mobjects ("mobjects", "foreground_mobjects" etc) to remove from.
-        
-        extract_families : bool
-            Whether the mobject's families should be recursively extracted.
-        
-        Returns
-        -------
-        Scene
-            The Scene mobject with restructured Mobjects.
         """
         if extract_families:
             to_remove = self.camera.extract_mobject_family_members(to_remove)
@@ -424,25 +226,6 @@
         return self
 
     def get_restructured_mobject_list(self, mobjects, to_remove):
-        """
-        Given a list of mobjects and a list of mobjects to be removed, this
-        filters out the removable mobjects from the list of mobjects.
-        
-        Parameters
-        ----------
-
-        mobjects : list
-            The Mobjects to check.
-        
-        to_remove : list
-            The list of mobjects to remove.
-        
-        Returns
-        -------
-        list
-            The list of mobjects with the mobjects to remove removed.
-        """
-        
         new_mobjects = []
 
         def add_safe_mobjects_from_list(list_to_examine, set_to_remove):
@@ -459,20 +242,6 @@
 
     # TODO, remove this, and calls to this
     def add_foreground_mobjects(self, *mobjects):
-        """
-        Adds mobjects to the foreground, and internally to the list 
-        foreground_mobjects, and mobjects.
-
-        Parameters
-        ----------
-        *mobjects : Mobject
-            The Mobjects to add to the foreground.
-        
-        Returns
-        ------
-        Scene
-            The Scene, with the foreground mobjects added.
-        """
         self.foreground_mobjects = list_update(
             self.foreground_mobjects,
             mobjects
@@ -481,151 +250,36 @@
         return self
 
     def add_foreground_mobject(self, mobject):
-        """
-        Adds a single mobject to the foreground, and internally to the list 
-        foreground_mobjects, and mobjects.
-
-        Parameters
-        ----------
-        mobject : Mobject
-            The Mobject to add to the foreground.
-        
-        Returns
-        ------
-        Scene
-            The Scene, with the foreground mobject added.
-        """
         return self.add_foreground_mobjects(mobject)
 
     def remove_foreground_mobjects(self, *to_remove):
-        """
-        Removes mobjects from the foreground, and internally from the list 
-        foreground_mobjects.
-
-        Parameters
-        ----------
-        *to_remove : Mobject
-            The mobject(s) to remove from the foreground.
-        
-        Returns
-        ------
-        Scene
-            The Scene, with the foreground mobjects removed.
-        """
         self.restructure_mobjects(to_remove, "foreground_mobjects")
         return self
 
     def remove_foreground_mobject(self, mobject):
-        """
-        Removes a single mobject from the foreground, and internally from the list 
-        foreground_mobjects.
-
-        Parameters
-        ----------
-        mobject : Mobject
-            The mobject to remove from the foreground.
-        
-        Returns
-        ------
-        Scene
-            The Scene, with the foreground mobject removed.
-        """
         return self.remove_foreground_mobjects(mobject)
 
     def bring_to_front(self, *mobjects):
-        """
-        Adds the passed mobjects to the scene again, 
-        pushing them to he front of the scene.
-
-        Parameters
-        ----------
-        *mobjects : Mobject
-            The mobject(s) to bring to the front of the scene.
-        
-        Returns
-        ------
-        Scene
-            The Scene, with the mobjects brought to the front
-            of the scene.
-        """
         self.add(*mobjects)
         return self
 
     def bring_to_back(self, *mobjects):
-        """
-        Removes the mobject from the scene and
-        adds them to the back of the scene.
-
-        Parameters
-        ----------
-        *mobjects : Mobject
-            The mobject(s) to push to the back of the scene.
-        
-        Returns
-        ------
-        Scene
-            The Scene, with the mobjects pushed to the back
-            of the scene.
-        """
         self.remove(*mobjects)
         self.mobjects = list(mobjects) + self.mobjects
         return self
 
     def clear(self):
-        """
-        Removes all mobjects present in self.mobjects
-        and self.foreground_mobjects from the scene.
-
-        Returns
-        ------
-        Scene
-            The Scene, with all of its mobjects in 
-            self.mobjects and self.foreground_mobjects
-            removed.
-        """
         self.mobjects = []
         self.foreground_mobjects = []
         return self
 
     def get_mobjects(self):
-        """
-        Returns all the mobjects in self.mobjects
-
-        Returns
-        ------
-        list
-            The list of self.mobjects .
-        """
         return list(self.mobjects)
 
     def get_mobject_copies(self):
-        """
-        Returns a copy of all mobjects present in
-        self.mobjects .
-
-        Returns
-        ------
-        list
-            A list of the copies of all the mobjects
-            in self.mobjects
-        """
         return [m.copy() for m in self.mobjects]
 
     def get_moving_mobjects(self, *animations):
-        """
-        Gets all moving mobjects in the passed animation(s).
-        
-        Parameters
-        ----------
-        *animations
-            The animations to check for moving mobjects.
-
-        Returns
-        ------
-        list
-            The list of mobjects that could be moving in
-            the Animation(s)
-        """
         # Go through mobjects from start to end, and
         # as soon as there's one that needs updating of
         # some kind per frame, return the list from that
@@ -643,32 +297,6 @@
         return []
 
     def get_time_progression(self, run_time, n_iterations=None, override_skip_animations=False):
-        """
-        You will hardly use this when making your own animations.
-        This method is for Manim's internal use.
-
-        Returns a CommandLine ProgressBar whose fill_time
-        is dependent on the run_time of an animation, 
-        the iterations to perform in that animation
-        and a bool saying whether or not to consider
-        the skipped animations.
-
-        Parameters
-        ----------
-        run_time: Union[int,float]
-            The run_time of the animation.
-        
-        n_iterations: None, int
-            The number of iterations in the animation.
-        
-        override_skip_animations: bool (True)
-            Whether or not to show skipped animations in the progress bar.
-
-        Returns
-        ------
-        ProgressDisplay
-            The CommandLine Progress Bar.
-        """
         if self.skip_animations and not override_skip_animations:
             times = [run_time]
         else:
@@ -682,43 +310,9 @@
         return time_progression
 
     def get_run_time(self, animations):
-        """
-        Gets the total run time for a list of animations.
-
-        Parameters
-        ----------
-        animations: list
-            A list of the animations whose total 
-            run_time is to be calculated.
-        
-        Returns
-        ------
-        float
-            The total run_time of all of the animations in the list.
-        """
-
         return np.max([animation.run_time for animation in animations])
 
     def get_animation_time_progression(self, animations):
-        """
-        You will hardly use this when making your own animations.
-        This method is for Manim's internal use.
-
-        Uses get_time_progression to obtaina
-        CommandLine ProgressBar whose fill_time is
-        dependent on the qualities of the passed animation, 
-
-        Parameters
-        ----------
-        animations : list
-            The list of animations to get
-            the time progression for.
-
-        Returns
-        ------
-        ProgressDisplay
-            The CommandLine Progress Bar.
-        """
         run_time = self.get_run_time(animations)
         time_progression = self.get_time_progression(run_time)
         time_progression.set_description("".join([
@@ -738,15 +332,6 @@
         s hit, a MoveToTarget animation is built using the args that
         follow up until either another animation is hit, another method
         is hit, or the args list runs out.
-        
-        Parameters
-        ----------
-        *args : Union[Animation, method(of a mobject, which is followed by that method's arguments)]
-        **kwargs : any named arguments like run_time or lag_ratio.
-
-        Returns
-        -------
-        list : list of animations with the parameters applied to them.
         """
         animations = []
         state = {
@@ -805,14 +390,6 @@
         return animations
 
     def update_skipping_status(self):
-        """
-        This method is used internally to check if the current
-        animation needs to be skipped or not. It also checks if
-        the number of animations that were played correspond to
-        the number of animations that need to be played, and 
-        raises an EndSceneEarlyException if they don't correspond.
-        """
-        
         if self.start_at_animation_number:
             if self.num_plays == self.start_at_animation_number:
                 self.skip_animations = False
@@ -822,25 +399,6 @@
                 raise EndSceneEarlyException()
 
     def handle_play_like_call(func):
-        """
-        This method is used internally to wrap the
-        passed function, into a function that
-        actually writes to the video stream.
-        Simultaneously, it also adds to the number 
-        of animations played.
-
-        Parameters
-        ----------
-        func: function object
-            The play() like function that has to be
-            written to the video file stream.
-
-        Returns
-        -------
-        function object
-            The play() like function that can now write
-            to the video file stream.
-        """
         def wrapper(self, *args, **kwargs):
             self.update_skipping_status()
             allow_write = not self.skip_animations
@@ -851,17 +409,6 @@
         return wrapper
 
     def begin_animations(self, animations):
-        """
-        This method begins the list of animations that is passed,
-        and adds any mobjects involved (if not already present)
-        to the scene again.
-
-        Parameters
-        ----------
-        animations: list
-            List of involved animations.
-
-        """
         curr_mobjects = self.get_mobject_family_members()
         for animation in animations:
             # Begin animation
@@ -874,15 +421,6 @@
                 curr_mobjects += mob.get_family()
 
     def progress_through_animations(self, animations):
-        """
-        This method progresses through each animation
-        in the list passed and and updates the frames as required.
-
-        Parameters
-        ----------
-        animations: list
-            List of involved animations.
-        """
         # Paint all non-moving objects onto the screen, so they don't
         # have to be rendered every frame
         moving_mobjects = self.get_moving_mobjects(*animations)
@@ -901,15 +439,6 @@
             self.add_frames(self.get_frame())
 
     def finish_animations(self, animations):
-        """
-        This function cleans up after the end
-        of each animation in the passed list.
-
-        Parameters
-        ----------
-        animations: list
-            list of animations to finish.
-        """
         for animation in animations:
             animation.finish()
             animation.clean_up_from_scene(self)
@@ -924,16 +453,6 @@
 
     @handle_play_like_call
     def play(self, *args, **kwargs):
-        """
-        This method is used to prep the animations for rendering,
-        apply the arguments and parameters required to them,
-        render them, and write them to the video file.
-
-        Parameters
-        ----------
-        *args: Animation, mobject with mobject method and params
-        **kwargs: named parameters affecting what was passed in *args e.g run_time, lag_ratio etc.
-        """
         if len(args) == 0:
             warnings.warn("Called Scene.play with no animations")
             return
@@ -945,70 +464,19 @@
         self.finish_animations(animations)
 
     def idle_stream(self):
-        """
-        This method is used internally to 
-        idle the vide file_writer until an
-        animation etc needs to be written 
-        to the video file.
-        """
         self.file_writer.idle_stream()
 
     def clean_up_animations(self, *animations):
-        """
-        This method cleans up and removes from the
-        scene all the animations that were passed
-
-        Parameters
-        ----------
-        *animations: Animation
-            Animation to clean up.
-
-        Returns
-        -------
-        Scene
-            The scene with the animations
-            cleaned up.
-
-        """
         for animation in animations:
             animation.clean_up_from_scene(self)
         return self
 
     def get_mobjects_from_last_animation(self):
-        """
-        This method returns the mobjects from the previous
-        played animation, if any exist, and returns an empty
-        list if not.
-
-        Returns
-        --------
-        list
-            The list of mobjects from the previous animation.
-
-        """
         if hasattr(self, "mobjects_from_last_animation"):
             return self.mobjects_from_last_animation
         return []
 
     def get_wait_time_progression(self, duration, stop_condition):
-        """
-        This method is used internally to obtain the CommandLine
-        Progressbar for when self.wait() is called in a scene.
-
-        Parameters
-        ----------
-        duration: Union[list,float]
-            duration of wait time
-        
-        stop_condition: function
-            The function which determines whether to continue waiting.
-        
-        Returns
-        -------
-        ProgressBar
-            The CommandLine ProgressBar of the wait time
-
-        """
         if stop_condition is not None:
             time_progression = self.get_time_progression(
                 duration,
@@ -1027,23 +495,6 @@
 
     @handle_play_like_call
     def wait(self, duration=DEFAULT_WAIT_TIME, stop_condition=None):
-        """
-        This method is used to wait, and do nothing to the scene, for some
-        duration.
-        Updaters stop updating, nothing happens.
-
-        Parameters
-        ----------
-        duration : Union[float, int]
-            The duration of wait time. Defaults to None.
-        stop_condition : 
-            A function that determines whether to stop waiting or not.
-        
-        Returns
-        -------
-        Scene
-            The scene, after waiting.
-        """
         self.update_mobjects(dt=0)  # Any problems with this?
         if self.should_update_mobjects():
             time_progression = self.get_wait_time_progression(duration, stop_condition)
@@ -1071,62 +522,19 @@
         return self
 
     def wait_until(self, stop_condition, max_time=60):
-        """
-        Like a wrapper for wait().
-        You pass a function that determines whether to continue waiting,
-        and a max wait time if that is never fulfilled.
-        
-        Parameters
-        ----------
-        stop_condition: function definition
-            The function whose boolean return value determines whether to continue waiting
-        
-        max_time: Union[int,float]
-            The maximum wait time in seconds, if the stop_condition is never fulfilled.
-            Defaults to 60.
-        """
         self.wait(max_time, stop_condition=stop_condition)
 
     def force_skipping(self):
-        """
-        This forces the skipping of animations,
-        by setting original_skipping_status to
-        whatever skip_animations was, and setting
-        skip_animations to True.
-
-        Returns
-        -------
-        Scene
-            The Scene, with skipping turned on.
-        """
         self.original_skipping_status = self.skip_animations
         self.skip_animations = True
         return self
 
     def revert_to_original_skipping_status(self):
-        """
-        Forces the scene to go back to its original skipping status,
-        by setting skip_animations to whatever it reads 
-        from original_skipping_status.
-
-        Returns
-        -------
-        Scene
-            The Scene, with the original skipping status.
-        """
         if hasattr(self, "original_skipping_status"):
             self.skip_animations = self.original_skipping_status
         return self
 
     def add_frames(self, *frames):
-        """
-        Adds a frame to the video_file_stream
-
-        Parameters
-        ----------
-        *frames : numpy.ndarray
-            The frames to add, as pixel arrays.
-        """
         dt = 1 / self.camera.frame_rate
         self.increment_time(len(frames) * dt)
         if self.skip_animations:
@@ -1135,38 +543,26 @@
             self.file_writer.write_frame(frame)
 
     def add_sound(self, sound_file, time_offset=0, gain=None, **kwargs):
-<<<<<<< HEAD
-        """
-        This method is used to add a sound to the animation.
-
-        Parameters
-        ----------
-        sound_file: str
-            The path to the sound file.
-        
-        time_offset: int,float = 0
-            The offset in the sound file after which
-            the sound can be played.
-        gain:
-            
-        **kwargs : Present for excess? 
-
-        """
-=======
->>>>>>> fdfc3610
         if self.skip_animations:
             return
         time = self.get_time() + time_offset
         self.file_writer.add_sound(sound_file, time, gain, **kwargs)
 
     def show_frame(self):
-        """
-        Opens the current frame in the Default Image Viewer
-        of your system.
-        """
         self.update_frame(ignore_skipping=True)
         self.get_image().show()
 
+    # TODO, this doesn't belong in Scene, but should be
+    # part of some more specialized subclass optimized
+    # for livestreaming
+    def tex(self, latex):
+        eq = TextMobject(latex)
+        anims = []
+        anims.append(Write(eq))
+        for mobject in self.mobjects:
+            anims.append(ApplyMethod(mobject.shift, 2 * UP))
+        self.play(*anims)
+
 
 class EndSceneEarlyException(Exception):
     pass