--- conflicted
+++ resolved
@@ -294,17 +294,11 @@
 
         shell.set_custom_exc((Exception,), custom_exc)
 
-<<<<<<< HEAD
-        # Set desired exception mode
-        shell.magic(f"xmode {self.embed_exception_mode}")
-
         # Autoreload
         if self.should_autoreload:
             shell.magic("load_ext autoreload")
             shell.magic("autoreload all")
 
-=======
->>>>>>> 94f6f0aa
         # Launch shell
         shell()
 
