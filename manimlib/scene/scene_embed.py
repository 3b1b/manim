from __future__ import annotations

import inspect
import pyperclip
import traceback

from IPython.terminal import pt_inputhooks
from IPython.terminal.embed import InteractiveShellEmbed

from manimlib.animation.fading import VFadeInThenOut
from manimlib.config import manim_config
from manimlib.constants import RED
from manimlib.mobject.mobject import Mobject
from manimlib.mobject.frame import FullScreenRectangle
from manimlib.module_loader import ModuleLoader


from typing import TYPE_CHECKING
if TYPE_CHECKING:
    from manimlib.scene.scene import Scene


class InteractiveSceneEmbed:
    def __init__(self, scene: Scene):
        self.scene = scene
        self.checkpoint_manager = CheckpointManager()

        self.shell = self.get_ipython_shell_for_embedded_scene()
        self.enable_gui()
        self.ensure_frame_update_post_cell()
        self.ensure_flash_on_error()
<<<<<<< HEAD
=======
        if manim_config.embed.autoreload:
            self.auto_reload()
>>>>>>> 00b34f20

    def launch(self):
        self.shell()

    def get_ipython_shell_for_embedded_scene(self) -> InteractiveShellEmbed:
        """
        Create embedded IPython terminal configured to have access to
        the local namespace of the caller
        """
        # Triple back should take us to the context in a user's scene definition
        # which is calling "self.embed"
        caller_frame = inspect.currentframe().f_back.f_back.f_back

        # Update the module's namespace to include local variables
        module = ModuleLoader.get_module(caller_frame.f_globals["__file__"])
        module.__dict__.update(caller_frame.f_locals)
        module.__dict__.update(self.get_shortcuts())
        exception_mode = manim_config.embed.exception_mode

        return InteractiveShellEmbed(
            user_module=module,
            display_banner=False,
            xmode=exception_mode
        )

    def get_shortcuts(self):
        """
        A few custom shortcuts useful to have in the interactive shell namespace
        """
        scene = self.scene
        return dict(
            play=scene.play,
            wait=scene.wait,
            add=scene.add,
            remove=scene.remove,
            clear=scene.clear,
            focus=scene.focus,
            save_state=scene.save_state,
            undo=scene.undo,
            redo=scene.redo,
            i2g=scene.i2g,
            i2m=scene.i2m,
            checkpoint_paste=self.checkpoint_paste,
            clear_checkpoints=self.checkpoint_manager.clear_checkpoints,
            reload=self.reload_scene  # Defined below
        )

    def enable_gui(self):
        """Enables gui interactions during the embed"""
        def inputhook(context):
            while not context.input_is_ready():
                if not self.scene.is_window_closing():
                    self.scene.update_frame(dt=0)
            if self.scene.is_window_closing():
                self.shell.ask_exit()

        pt_inputhooks.register("manim", inputhook)
        self.shell.enable_gui("manim")

    def ensure_frame_update_post_cell(self):
        """Ensure the scene updates its frame after each ipython cell"""
        def post_cell_func(*args, **kwargs):
            if not self.scene.is_window_closing():
                self.scene.update_frame(dt=0, force_draw=True)

        self.shell.events.register("post_run_cell", post_cell_func)

    def ensure_flash_on_error(self):
        """Flash border, and potentially play sound, on exceptions"""
        def custom_exc(shell, etype, evalue, tb, tb_offset=None):
            # Show the error don't just swallow it
            print(''.join(traceback.format_exception(etype, evalue, tb)))
            rect = FullScreenRectangle().set_stroke(RED, 30).set_fill(opacity=0)
            rect.fix_in_frame()
            self.scene.play(VFadeInThenOut(rect, run_time=0.5))

        self.shell.set_custom_exc((Exception,), custom_exc)

    def reload_scene(self, embed_line: int | None = None) -> None:
        """
        Reloads the scene just like the `manimgl` command would do with the
        same arguments that were provided for the initial startup. This allows
        for quick iteration during scene development since we don't have to exit
        the IPython kernel and re-run the `manimgl` command again. The GUI stays
        open during the reload.

        If `embed_line` is provided, the scene will be reloaded at that line
        number. This corresponds to the `linemarker` param of the
        `extract_scene.insert_embed_line_to_module()` method.

        Before reload, the scene is cleared and the entire state is reset, such
        that we can start from a clean slate. This is taken care of by the
        run_scenes function in __main__.py, which will catch the error raised by the
        `exit_raise` magic command that we invoke here.

        Note that we cannot define a custom exception class for this error,
        since the IPython kernel will swallow any exception. While we can catch
        such an exception in our custom exception handler registered with the
        `set_custom_exc` method, we cannot break out of the IPython shell by
        this means.
        """
        # Update the global run configuration.
        run_config = manim_config.run
        run_config.is_reload = True
        if embed_line:
            run_config.embed_line = embed_line

        print("Reloading...")
        self.shell.run_line_magic("exit_raise", "")

<<<<<<< HEAD
=======
    def auto_reload(self):
        """Enables IPython autoreload for automatic reloading of modules."""
        self.shell.magic("load_ext autoreload")
        self.shell.magic("autoreload all")

>>>>>>> 00b34f20
    def checkpoint_paste(
        self,
        skip: bool = False,
        record: bool = False,
        progress_bar: bool = True
    ):
        with self.scene.temp_config_change(skip, record, progress_bar):
            self.checkpoint_manager.checkpoint_paste(self.shell, self.scene)


class CheckpointManager:
    checkpoint_states: dict[str, list[tuple[Mobject, Mobject]]] = dict()

    def checkpoint_paste(self, shell, scene):
        """
        Used during interactive development to run (or re-run)
        a block of scene code.

        If the copied selection starts with a comment, this will
        revert to the state of the scene the first time this function
        was called on a block of code starting with that comment.
        """
        code_string = pyperclip.paste()
        checkpoint_key = self.get_leading_comment(code_string)
        self.handle_checkpoint_key(scene, checkpoint_key)
        shell.run_cell(code_string)

    @staticmethod
    def get_leading_comment(code_string: str) -> str:
        leading_line = code_string.partition("\n")[0].lstrip()
        if leading_line.startswith("#"):
            return leading_line
        return ""

    def handle_checkpoint_key(self, scene, key: str):
        if not key:
            return
        elif key in self.checkpoint_states:
            # Revert to checkpoint
            scene.restore_state(self.checkpoint_states[key])

            # Clear out any saved states that show up later
            all_keys = list(self.checkpoint_states.keys())
            index = all_keys.index(key)
            for later_key in all_keys[index + 1:]:
                self.checkpoint_states.pop(later_key)
        else:
            self.checkpoint_states[key] = scene.get_state()

    def clear_checkpoints(self):
        self.checkpoint_states = dict()<|MERGE_RESOLUTION|>--- conflicted
+++ resolved
@@ -29,11 +29,8 @@
         self.enable_gui()
         self.ensure_frame_update_post_cell()
         self.ensure_flash_on_error()
-<<<<<<< HEAD
-=======
         if manim_config.embed.autoreload:
             self.auto_reload()
->>>>>>> 00b34f20
 
     def launch(self):
         self.shell()
@@ -144,14 +141,11 @@
         print("Reloading...")
         self.shell.run_line_magic("exit_raise", "")
 
-<<<<<<< HEAD
-=======
     def auto_reload(self):
         """Enables IPython autoreload for automatic reloading of modules."""
         self.shell.magic("load_ext autoreload")
         self.shell.magic("autoreload all")
 
->>>>>>> 00b34f20
     def checkpoint_paste(
         self,
         skip: bool = False,
