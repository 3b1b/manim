--- conflicted
+++ resolved
@@ -5,19 +5,16 @@
 VIDEO_DIR = ""
 VIDEO_OUTPUT_DIR = ""
 TEX_DIR = ""
-<<<<<<< HEAD
 ADDON_DIR = os.path.join(os.path.join(os.path.dirname(os.path.realpath(__file__)), os.pardir), "addons")
-=======
 TEXT_DIR = ""
 
->>>>>>> 839fb4ff
 
 def initialize_directories(config):
     global MEDIA_DIR
     global VIDEO_DIR
     global VIDEO_OUTPUT_DIR
     global TEX_DIR
-<<<<<<< HEAD
+    global TEXT_DIR
     global ADDON_DIR
 
     configured_video_path = config["video_dir"] or config["video_output_dir"]
@@ -27,7 +24,6 @@
             os.path.expanduser('~'),
             "Dropbox (3Blue1Brown)/3Blue1Brown Team Folder"
         )
-=======
     global TEXT_DIR
 
     video_path_specified = config["video_dir"] or config["video_output_dir"]
@@ -40,44 +36,24 @@
                 os.path.expanduser('~'),
                 "Dropbox (3Blue1Brown)/3Blue1Brown Team Folder"
             )
->>>>>>> 839fb4ff
         if not os.path.isdir(MEDIA_DIR):
             MEDIA_DIR = "./media"
         print(
             f"Media will be written to {MEDIA_DIR + os.sep}. You can change "
             "this behavior with the --media_dir flag."
         )
-<<<<<<< HEAD
     elif config["media_dir"]:
         print(
             "Ignoring --media_dir, since both --tex_dir and a video "
             "directory were passed"
         )
 
-    VIDEO_DIR = configured_video_path or os.path.join(MEDIA_DIR, "videos")
-    TEX_DIR = config["tex_dir"] or os.path.join(MEDIA_DIR, "Tex")
-
-    for folder in [VIDEO_DIR, VIDEO_OUTPUT_DIR, TEX_DIR, ADDON_DIR]:
-=======
-    else:
-        if config["media_dir"]:
-            print(
-                "Ignoring --media_dir, since both --tex_dir and a video "
-                "directory were both passed"
-            )
-
+    VIDEO_DIR = config["video_dir"] or os.path.join(MEDIA_DIR, "videos")
+    VIDEO_OUTPUT_DIR = config["video_output_dir"] or os.path.join(MEDIA_DIR, "videos")
     TEX_DIR = config["tex_dir"] or os.path.join(MEDIA_DIR, "Tex")
     TEXT_DIR = os.path.join(MEDIA_DIR, "texts")
-    if not video_path_specified:
-        VIDEO_DIR = os.path.join(MEDIA_DIR, "videos")
-        VIDEO_OUTPUT_DIR = os.path.join(MEDIA_DIR, "videos")
-    elif config["video_output_dir"]:
-        VIDEO_OUTPUT_DIR = config["video_output_dir"]
-    else:
-        VIDEO_DIR = config["video_dir"]
-
-    for folder in [VIDEO_DIR, VIDEO_OUTPUT_DIR, TEX_DIR, TEXT_DIR]:
->>>>>>> 839fb4ff
+
+    for folder in [VIDEO_DIR, VIDEO_OUTPUT_DIR, TEX_DIR, TEXT_DIR, ADDON_DIR]:
         if folder != "" and not os.path.exists(folder):
             os.makedirs(folder)
 
