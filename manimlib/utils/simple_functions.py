--- conflicted
+++ resolved
@@ -1,29 +1,20 @@
 import inspect
 import numpy as np
-<<<<<<< HEAD
 import math
-=======
-from scipy import special
 from functools import lru_cache
->>>>>>> 3baa1410
 
 
 def sigmoid(x):
     return 1.0 / (1 + np.exp(-x))
 
 
-<<<<<<< HEAD
-def choose(n, r):
-    return math.comb(n, r)
+@lru_cache(maxsize=10)
+def choose(n, k):
+    return math.comb(n, k)
 
 
 def gen_choose(n, r):
     return np.prod(np.arange(n, n - r, -1)) / math.factorial(r)
-=======
-@lru_cache(maxsize=10)
-def choose(n, k):
-    return special.comb(n, k, exact=True)
->>>>>>> 3baa1410
 
 
 def get_num_args(function):
