from manimlib.animation.animation import Animation
from manimlib.animation.composition import Succession
from manimlib.mobject.types.vectorized_mobject import VMobject
from manimlib.mobject.mobject import Group
from manimlib.utils.bezier import integer_interpolate
from manimlib.utils.config_ops import digest_config
from manimlib.utils.rate_functions import linear
from manimlib.utils.rate_functions import double_smooth
from manimlib.utils.rate_functions import smooth

import numpy as np
import itertools as it


class ShowPartial(Animation):
    """
    Abstract class for ShowCreation and ShowPassingFlash
    """

    def interpolate_submobject(self, submob, start_submob, alpha):
        submob.pointwise_become_partial(
            start_submob, *self.get_bounds(alpha)
        )

    def get_bounds(self, alpha):
        raise Exception("Not Implemented")


class ShowCreation(ShowPartial):
    CONFIG = {
        "lag_ratio": 1,
    }

    def get_bounds(self, alpha):
        return (0, alpha)


class Uncreate(ShowCreation):
    CONFIG = {
        "rate_func": lambda t: smooth(1 - t),
        "remover": True
    }


class DrawBorderThenFill(Animation):
    CONFIG = {
        "run_time": 2,
        "rate_func": double_smooth,
        "stroke_width": 2,
        "stroke_color": None,
        "draw_border_animation_config": {},
        "fill_animation_config": {},
    }

    def __init__(self, vmobject, **kwargs):
        self.check_validity_of_input(vmobject)
        super().__init__(vmobject, **kwargs)

    def check_validity_of_input(self, vmobject):
        if not isinstance(vmobject, VMobject):
            raise Exception(
                "DrawBorderThenFill only works for VMobjects"
            )

    def begin(self):
        self.outline = self.get_outline()
        super().begin()

    def get_outline(self):
        outline = self.mobject.copy()
        outline.set_fill(opacity=0)
        for sm in outline.family_members_with_points():
            sm.set_stroke(
                color=self.get_stroke_color(sm),
                width=self.stroke_width
            )
        return outline

    def get_stroke_color(self, vmobject):
        if self.stroke_color:
            return self.stroke_color
        elif vmobject.get_stroke_width() > 0:
            return vmobject.get_stroke_color()
        return vmobject.get_color()

    def get_all_mobjects(self):
        return [*super().get_all_mobjects(), self.outline]

    def interpolate_submobject(self, submob, start, outline, alpha):
        index, subalpha = integer_interpolate(0, 2, alpha)
        if index == 0:
            submob.pointwise_become_partial(
                outline, 0, subalpha
            )
            submob.match_style(outline)
        else:
            submob.interpolate(outline, start, subalpha)


class Write(DrawBorderThenFill):
    CONFIG = {
        # To be figured out in
        # set_default_config_from_lengths
        "run_time": None,
        "lag_ratio": None,
        "rate_func": linear,
    }

    def __init__(self, mobject, **kwargs):
        digest_config(self, kwargs)
        self.set_default_config_from_length(mobject)
        super().__init__(mobject, **kwargs)

    def set_default_config_from_length(self, mobject):
        length = len(mobject.family_members_with_points())
        if self.run_time is None:
            if length < 15:
                self.run_time = 1
            else:
                self.run_time = 2
        if self.lag_ratio is None:
            self.lag_ratio = min(4.0 / length, 0.2)


class ShowIncreasingSubsets(Animation):
    CONFIG = {
        "suspend_mobject_updating": False,
        "int_func": np.floor,
    }

    def __init__(self, group, **kwargs):
        self.all_submobs = list(group.submobjects)
        super().__init__(group, **kwargs)

    def interpolate_mobject(self, alpha):
        n_submobs = len(self.all_submobs)
        index = int(self.int_func(alpha * n_submobs))
        self.update_submobject_list(index)

    def update_submobject_list(self, index):
        self.mobject.submobjects = self.all_submobs[:index]


class ShowSubmobjectsOneByOne(ShowIncreasingSubsets):
<<<<<<< HEAD
    CONFIG = {
        "int_func": np.ceil,
    }

=======
>>>>>>> fdfc3610
    def __init__(self, group, **kwargs):
        new_group = Group(*group)
        super().__init__(new_group, **kwargs)

    def update_submobject_list(self, index):
        # N = len(self.all_submobs)
        if index == 0:
            self.mobject.submobjects = []
        else:
            self.mobject.submobjects = self.all_submobs[index - 1]


# TODO, this is broken...
class AddTextWordByWord(Succession):
    CONFIG = {
        # If given a value for run_time, it will
        # override the time_per_char
        "run_time": None,
        "time_per_char": 0.06,
    }

    def __init__(self, text_mobject, **kwargs):
        digest_config(self, kwargs)
        tpc = self.time_per_char
        anims = it.chain(*[
            [
                ShowIncreasingSubsets(word, run_time=tpc * len(word)),
                Animation(word, run_time=0.005 * len(word)**1.5),
            ]
            for word in text_mobject
        ])
        super().__init__(*anims, **kwargs)<|MERGE_RESOLUTION|>--- conflicted
+++ resolved
@@ -142,13 +142,6 @@
 
 
 class ShowSubmobjectsOneByOne(ShowIncreasingSubsets):
-<<<<<<< HEAD
-    CONFIG = {
-        "int_func": np.ceil,
-    }
-
-=======
->>>>>>> fdfc3610
     def __init__(self, group, **kwargs):
         new_group = Group(*group)
         super().__init__(new_group, **kwargs)
