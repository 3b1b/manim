--- conflicted
+++ resolved
@@ -26,12 +26,7 @@
 # also, you can also specify the position(pixel) of the upper left corner of 
 # the window on the monitor, e.g. "960,540"
 window_position: UR
-<<<<<<< HEAD
 window_monitor: 1
-=======
-window_monitor: 0
-full_screen: False
->>>>>>> 155cde26
 # If break_into_partial_movies is set to True, then many small
 # files will be written corresponding to each Scene.play and
 # Scene.wait call, and these files will then be combined
