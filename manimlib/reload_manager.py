--- conflicted
+++ resolved
@@ -62,12 +62,8 @@
             self.args.embed = str(overwrite_start_at_line)
 
         # Args to Config
-<<<<<<< HEAD
         self.args.is_reload = self.is_reload
-        config = manimlib.config.get_configuration(self.args)
-=======
         scene_config = manimlib.config.get_scene_config(self.args)
->>>>>>> 94f6f0aa
         if self.window:
             scene_config["existing_window"] = self.window  # see scene initialization
 
