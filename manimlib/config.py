import argparse
import colour
import importlib.util
import os
import sys
import types

import manimlib.constants


def parse_cli():
    try:
        parser = argparse.ArgumentParser()
        parser.add_argument(
            "file",
            help="path to file holding the python code for the scene",
        )
        parser.add_argument(
            "scene_names",
            nargs="*",
            help="Name of the Scene class you want to see",
        )
        parser.add_argument(
            "-p", "--preview",
            action="store_true",
            help="Automatically open the saved file once its done",
        ),
        parser.add_argument(
            "-w", "--write_to_movie",
            action="store_true",
            help="Render the scene as a movie file",
        ),
        parser.add_argument(
            "-s", "--save_last_frame",
            action="store_true",
            help="Save the last frame",
        ),
        parser.add_argument(
            "-l", "--low_quality",
            action="store_true",
            help="Render at a low quality (for faster rendering)",
        ),
        parser.add_argument(
            "-m", "--medium_quality",
            action="store_true",
            help="Render at a medium quality",
        ),
        parser.add_argument(
            "--high_quality",
            action="store_true",
            help="Render at a high quality",
        ),
        parser.add_argument(
            "-g", "--save_pngs",
            action="store_true",
            help="Save each frame as a png",
        ),
        parser.add_argument(
            "-i", "--save_as_gif",
            action="store_true",
            help="Save the video as gif",
        ),
        parser.add_argument(
            "-f", "--show_file_in_finder",
            action="store_true",
            help="Show the output file in finder",
        ),
        parser.add_argument(
            "-t", "--transparent",
            action="store_true",
            help="Render to a movie file with an alpha channel",
        ),
        parser.add_argument(
            "-q", "--quiet",
            action="store_true",
            help="",
        ),
        parser.add_argument(
            "-a", "--write_all",
            action="store_true",
            help="Write all the scenes from a file",
        ),
        parser.add_argument(
            "-o", "--file_name",
            help="Specify the name of the output file, if"
                 "it should be different from the scene class name",
        )
        parser.add_argument(
            "-n", "--start_at_animation_number",
            help="Start rendering not from the first animation, but"
                 "from another, specified by its index.  If you pass"
                 "in two comma separated values, e.g. \"3,6\", it will end"
                 "the rendering at the second value",
        )
        parser.add_argument(
            "-r", "--resolution",
            help="Resolution, passed as \"height,width\"",
        )
        parser.add_argument(
            "-c", "--color",
            help="Background color",
        )
        parser.add_argument(
            "--sound",
            action="store_true",
            help="Play a success/failure sound",
        )
        parser.add_argument(
            "--leave_progress_bars",
            action="store_true",
            help="Leave progress bars displayed in terminal",
        )
        parser.add_argument(
            "--media_dir",
            help="directory to write media",
        )
        video_group = parser.add_mutually_exclusive_group()
        video_group.add_argument(
            "--video_dir",
            help="directory to write file tree for video",
        )
        video_group.add_argument(
            "--video_output_dir",
            help="directory to write video",
        )
        parser.add_argument(
            "--tex_dir",
            help="directory to write tex",
        )
<<<<<<< HEAD
        parser.add_argument(
            "--tex_template",
            help="Specify a custom TeX template file",
        )

        # For live streaming
        module_location.add_argument(
            "--livestream",
            action="store_true",
            help="Run in streaming mode",
        )
        parser.add_argument(
            "--to-twitch",
            action="store_true",
            help="Stream to twitch",
        )
        parser.add_argument(
            "--with-key",
            dest="twitch_key",
            help="Stream key for twitch",
        )
        args = parser.parse_args()

        if args.file is None and not args.livestream:
            parser.print_help()
            sys.exit(2)
        if args.to_twitch and not args.livestream:
            print("You must run in streaming mode in order to stream to twitch")
            sys.exit(2)
        if args.to_twitch and args.twitch_key is None:
            print("Specify the twitch stream key with --with-key")
            sys.exit(2)
        return args
=======
        return parser.parse_args()
>>>>>>> 3c1a6bb8
    except argparse.ArgumentError as err:
        print(str(err))
        sys.exit(2)


def get_module(file_name):
    if file_name == "-":
        module = types.ModuleType("input_scenes")
        code = "from manimlib.imports import *\n\n" + sys.stdin.read()
        try:
            exec(code, module.__dict__)
            return module
        except Exception as e:
            print(f"Failed to render scene: {str(e)}")
            sys.exit(2)
    else:
        module_name = file_name.replace(os.sep, ".").replace(".py", "")
        spec = importlib.util.spec_from_file_location(module_name, file_name)
        module = importlib.util.module_from_spec(spec)
        spec.loader.exec_module(module)
        return module


def get_configuration(args):
    module = get_module(args.file)
    file_writer_config = {
        # By default, write to file
        "write_to_movie": args.write_to_movie or not args.save_last_frame,
        "save_last_frame": args.save_last_frame,
        "save_pngs": args.save_pngs,
        "save_as_gif": args.save_as_gif,
        # If -t is passed in (for transparent), this will be RGBA
        "png_mode": "RGBA" if args.transparent else "RGB",
        "movie_file_extension": ".mov" if args.transparent else ".mp4",
        "file_name": args.file_name,
        "input_file_path": args.file,
    }
    if hasattr(module, "OUTPUT_DIRECTORY"):
        file_writer_config["output_directory"] = module.OUTPUT_DIRECTORY
    config = {
        "module": module,
        "scene_names": args.scene_names,
        "open_video_upon_completion": args.preview,
        "show_file_in_finder": args.show_file_in_finder,
        "file_writer_config": file_writer_config,
        "quiet": args.quiet or args.write_all,
        "ignore_waits": args.preview,
        "write_all": args.write_all,
        "start_at_animation_number": args.start_at_animation_number,
        "end_at_animation_number": None,
        "sound": args.sound,
        "leave_progress_bars": args.leave_progress_bars,
        "media_dir": args.media_dir,
        "video_dir": args.video_dir,
        "video_output_dir": args.video_output_dir,
        "tex_dir": args.tex_dir,
        "tex_template": args.tex_template,
    }

    # Camera configuration
    config["camera_config"] = get_camera_configuration(args)

    # Arguments related to skipping
    stan = config["start_at_animation_number"]
    if stan is not None:
        if "," in stan:
            start, end = stan.split(",")
            config["start_at_animation_number"] = int(start)
            config["end_at_animation_number"] = int(end)
        else:
            config["start_at_animation_number"] = int(stan)

    config["skip_animations"] = any([
        file_writer_config["save_last_frame"],
        config["start_at_animation_number"],
    ])
    return config


def get_camera_configuration(args):
    camera_config = {}
    if args.low_quality:
        camera_config.update(manimlib.constants.LOW_QUALITY_CAMERA_CONFIG)
    elif args.medium_quality:
        camera_config.update(manimlib.constants.MEDIUM_QUALITY_CAMERA_CONFIG)
    elif args.high_quality:
        camera_config.update(manimlib.constants.HIGH_QUALITY_CAMERA_CONFIG)
    else:
        camera_config.update(manimlib.constants.PRODUCTION_QUALITY_CAMERA_CONFIG)

    # If the resolution was passed in via -r
    if args.resolution:
        if "," in args.resolution:
            height_str, width_str = args.resolution.split(",")
            height = int(height_str)
            width = int(width_str)
        else:
            height = int(args.resolution)
            width = int(16 * height / 9)
        camera_config.update({
            "pixel_height": height,
            "pixel_width": width,
        })

    if args.color:
        try:
            camera_config["background_color"] = colour.Color(args.color)
        except AttributeError as err:
            print("Please use a valid color")
            print(err)
            sys.exit(2)

    # If rendering a transparent image/move, make sure the
    # scene has a background opacity of 0
    if args.transparent:
        camera_config["background_opacity"] = 0

    return camera_config<|MERGE_RESOLUTION|>--- conflicted
+++ resolved
@@ -127,7 +127,6 @@
             "--tex_dir",
             help="directory to write tex",
         )
-<<<<<<< HEAD
         parser.add_argument(
             "--tex_template",
             help="Specify a custom TeX template file",
@@ -149,21 +148,8 @@
             dest="twitch_key",
             help="Stream key for twitch",
         )
-        args = parser.parse_args()
-
-        if args.file is None and not args.livestream:
-            parser.print_help()
-            sys.exit(2)
-        if args.to_twitch and not args.livestream:
-            print("You must run in streaming mode in order to stream to twitch")
-            sys.exit(2)
-        if args.to_twitch and args.twitch_key is None:
-            print("Specify the twitch stream key with --with-key")
-            sys.exit(2)
-        return args
-=======
         return parser.parse_args()
->>>>>>> 3c1a6bb8
+
     except argparse.ArgumentError as err:
         print(str(err))
         sys.exit(2)
