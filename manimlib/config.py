--- conflicted
+++ resolved
@@ -147,10 +147,8 @@
             dest="twitch_key",
             help="Stream key for twitch",
         )
-<<<<<<< HEAD
+
         # Now that the built-in arguments have been loaded, include the additional flags from the addons
-=======
->>>>>>> 0e3e695e
         parser = manimlib.addon_helper.load_parser_args(parser)
 
         args = parser.parse_args()
