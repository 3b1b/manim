--- conflicted
+++ resolved
@@ -8,11 +8,7 @@
     CONFIG = {
         "t_min": 0,
         "t_max": 1,
-<<<<<<< HEAD
-        "step_size": 0.01,  # Use "auto" (lowercase) for automatic step size
-=======
         "step_size": 0.01, # use "auto" (lowercase) for automatic step size
->>>>>>> 29b3ca25
         "dt": 1e-8,
         # TODO, be smarter about figuring these out?
         "discontinuities": [],
