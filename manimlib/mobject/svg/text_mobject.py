import re
import os
import copy
import hashlib
import cairo
import manimlib.constants as consts
from manimlib.constants import *
<<<<<<< HEAD
from manimlib.container.container import Container
from manimlib.mobject.geometry import Dot, Rectangle
=======
from manimlib.mobject.geometry import Dot
>>>>>>> 522a5b3c
from manimlib.mobject.svg.svg_mobject import SVGMobject
from manimlib.mobject.types.vectorized_mobject import VGroup
from manimlib.utils.config_ops import digest_config

TEXT_MOB_SCALE_FACTOR = 0.05


class TextSetting(object):
    def __init__(self, start, end, font, slant, weight, line_num=-1):
        self.start = start
        self.end = end
        self.font = font
        self.slant = slant
        self.weight = weight
        self.line_num = line_num


class Text(SVGMobject):
    CONFIG = {
        # Mobject
        'color': consts.WHITE,
        'height': None,
        'width': None,
        'fill_opacity': 1,
        'stroke_width': 0,
        "should_center": True,
        "unpack_groups": True,
        # Text
        'font': '',
        'gradient': None,
        'lsh': -1,
        'size': 1,
        'slant': NORMAL,
        'weight': NORMAL,
        't2c': {},
        't2f': {},
        't2g': {},
        't2s': {},
        't2w': {},
        'tab_width': 4,
<<<<<<< HEAD
        "exact_spaces": False
=======
>>>>>>> 522a5b3c
    }

    def __init__(self, text, **config):
        self.full2short(config)
        digest_config(self, config)
<<<<<<< HEAD

        if self.exact_spaces == True:
            for i in range(text.__len__()):
                if text[i] == "\t" or text[i] == " ":
                    continue
                else:
                    break
            first_visible_char_index = i
            text_with_space = text[first_visible_char_index] + " " + text[first_visible_char_index]
            self.space_width = self.get_space_width(text_with_space)
            text_without_tabs = text
            if text.find('\t') != -1:
                text_without_tabs = text.replace('\t', ' ' * self.tab_width)
            self.text = text_without_tabs
        else:
            if text.find('\t') != -1:
                text = text.replace('\t', ' ' * self.tab_width)
            self.text = text

=======
        if text.find('\t') != -1:
            text = text.replace('\t', ' '*self.tab_width)
        self.text = text
>>>>>>> 522a5b3c
        self.lsh = self.size if self.lsh == -1 else self.lsh

        file_name = self.text2svg()
        self.remove_last_M(file_name)
        SVGMobject.__init__(self, file_name, **config)
<<<<<<< HEAD
        if self.exact_spaces == True:
            self.apply_exact_space_chars()
        else:
            self.apply_space_chars()
=======
        self.apply_space_chars()
>>>>>>> 522a5b3c

        nppc = self.n_points_per_cubic_curve
        for each in self:
            if len(each.points) == 0:
                continue
            points = each.points
            last = points[0]
            each.clear_points()
            for index, point in enumerate(points):
                each.append_points([point])
                if index != len(points) - 1 and (index + 1) % nppc == 0 and any(point != points[index + 1]):
                    each.add_line_to(last)
                    last = points[index + 1]
            each.add_line_to(last)

        if self.t2c:
            self.set_color_by_t2c()
        if self.gradient:
            self.set_color_by_gradient(*self.gradient)
        if self.t2g:
            self.set_color_by_t2g()

        # anti-aliasing
        if self.height is None and self.width is None:
            self.scale(TEXT_MOB_SCALE_FACTOR)

    def apply_space_chars(self):
        indexes = self.find_indexes(' ') + self.find_indexes('\n')
        indexes = sorted(indexes, key=lambda i: i[0])
        if len(self.text) == len(indexes):
            space = Dot(fill_opacity=0, stroke_opacity=0)
            self.submobjects = [space.copy() for _ in range(len(indexes))]
            return
        for start, _ in indexes:
            space = Dot(fill_opacity=0, stroke_opacity=0)
            if start == 0:
                space.move_to(self.submobjects[0].get_center())
            else:
<<<<<<< HEAD
                space.move_to(self.submobjects[start - 1].get_center())
            self.submobjects.insert(start, space)

    def apply_exact_space_chars(self):
        indexes = self.find_indexes(' ') + self.find_indexes("\t")
        indexes = sorted(indexes, key=lambda i: i[0])
        for i in range(self.text.__len__()):
            if self.text[i] == "\t" or self.text[i] == " ":
                continue
            else:
                break
        first_visible_char_index = i

        for i in range(self.text.__len__() - 1, -1, -1):
            if self.text[i] == "\t" or self.text[i] == " ":
                continue
            else:
                break
        last_visible_char_index = i
        max_height = self.get_height()
        for i in range(first_visible_char_index - 1, -1, -1):
            if self.text[i] == " ":
                space = Rectangle(width=self.space_width, height=max_height, fill_opacity=0, stroke_opacity=0,
                                  stroke_width=0)
            elif self.text[i] == "\t":
                space = Rectangle(width=self.space_width * self.tab_width, height=max_height, fill_opacity=0,
                                  stroke_opacity=0,
                                  stroke_width=0)
            text_width = self.get_width()
            space.move_to(np.array([-text_width / 2, 0, 0]))
            self.next_to(space, direction=RIGHT, buff=0)
            self.submobjects.insert(0, space)

        for i in range(indexes.__len__()):
            start = indexes[i][0]
            if self.text[start] == " ":
                space = Rectangle(width=self.space_width, height=max_height, fill_opacity=0, stroke_opacity=0,
                                  stroke_width=0)
            elif self.text[start] == "\t":
                space = Rectangle(width=self.space_width * self.tab_width, height=max_height, fill_opacity=0,
                                  stroke_opacity=0,
                                  stroke_width=0)
            if first_visible_char_index <= start <= last_visible_char_index:
                space.next_to(self.submobjects[start - 1], direction=RIGHT, buff=0)
                self.submobjects.insert(start, space)
            elif start > last_visible_char_index:
                space.next_to(self.submobjects[start - 1], direction=RIGHT, buff=0)
                self.submobjects.insert(start, space)
        self.move_to(np.array([0, 0, 0]))
=======
                space.move_to(self.submobjects[start-1].get_center())
            self.submobjects.insert(start, space)
>>>>>>> 522a5b3c

    def remove_last_M(self, file_name):
        with open(file_name, 'r') as fpr:
            content = fpr.read()
        content = re.sub(r'Z M [^A-Za-z]*? "\/>', 'Z "/>', content)
        with open(file_name, 'w') as fpw:
            fpw.write(content)

    def find_indexes(self, word):
        m = re.match(r'\[([0-9\-]{0,}):([0-9\-]{0,})\]', word)
        if m:
            start = int(m.group(1)) if m.group(1) != '' else 0
            end = int(m.group(2)) if m.group(2) != '' else len(self.text)
            start = len(self.text) + start if start < 0 else start
            end = len(self.text) + end if end < 0 else end
            return [(start, end)]

        indexes = []
        index = self.text.find(word)
        while index != -1:
            indexes.append((index, index + len(word)))
            index = self.text.find(word, index + len(word))
        return indexes

    def full2short(self, config):
        for kwargs in [config, self.CONFIG]:
            if kwargs.__contains__('line_spacing_height'):
                kwargs['lsh'] = kwargs.pop('line_spacing_height')
            if kwargs.__contains__('text2color'):
                kwargs['t2c'] = kwargs.pop('text2color')
            if kwargs.__contains__('text2font'):
                kwargs['t2f'] = kwargs.pop('text2font')
            if kwargs.__contains__('text2gradient'):
                kwargs['t2g'] = kwargs.pop('text2gradient')
            if kwargs.__contains__('text2slant'):
                kwargs['t2s'] = kwargs.pop('text2slant')
            if kwargs.__contains__('text2weight'):
                kwargs['t2w'] = kwargs.pop('text2weight')

    def set_color_by_t2c(self, t2c=None):
        t2c = t2c if t2c else self.t2c
        for word, color in list(t2c.items()):
            for start, end in self.find_indexes(word):
                self[start:end].set_color(color)

    def set_color_by_t2g(self, t2g=None):
        t2g = t2g if t2g else self.t2g
        for word, gradient in list(t2g.items()):
            for start, end in self.find_indexes(word):
                self[start:end].set_color_by_gradient(*gradient)

    def str2slant(self, string):
        if string == NORMAL:
            return cairo.FontSlant.NORMAL
        if string == ITALIC:
            return cairo.FontSlant.ITALIC
        if string == OBLIQUE:
            return cairo.FontSlant.OBLIQUE

    def str2weight(self, string):
        if string == NORMAL:
            return cairo.FontWeight.NORMAL
        if string == BOLD:
            return cairo.FontWeight.BOLD

    def text2hash(self):
        settings = self.font + self.slant + self.weight
        settings += str(self.t2f) + str(self.t2s) + str(self.t2w)
        settings += str(self.lsh) + str(self.size)
        id_str = self.text + settings
        hasher = hashlib.sha256()
        hasher.update(id_str.encode())
        return hasher.hexdigest()[:16]

    def text2settings(self):
        settings = []
        t2x = [self.t2f, self.t2s, self.t2w]
        for i in range(len(t2x)):
            fsw = [self.font, self.slant, self.weight]
            if t2x[i]:
                for word, x in list(t2x[i].items()):
                    for start, end in self.find_indexes(word):
                        fsw[i] = x
                        settings.append(TextSetting(start, end, *fsw))

        # Set All text settings(default font slant weight)
        fsw = [self.font, self.slant, self.weight]
        settings.sort(key=lambda setting: setting.start)
        temp_settings = settings.copy()
        start = 0
        for setting in settings:
            if setting.start != start:
                temp_settings.append(TextSetting(start, setting.start, *fsw))
            start = setting.end
        if start != len(self.text):
            temp_settings.append(TextSetting(start, len(self.text), *fsw))
        settings = sorted(temp_settings, key=lambda setting: setting.start)

        if re.search(r'\n', self.text):
            line_num = 0
            for start, end in self.find_indexes('\n'):
                for setting in settings:
                    if setting.line_num == -1:
                        setting.line_num = line_num
                    if start < setting.end:
                        line_num += 1
                        new_setting = copy.copy(setting)
                        setting.end = end
                        new_setting.start = end
                        new_setting.line_num = line_num
                        settings.append(new_setting)
                        settings.sort(key=lambda setting: setting.start)
                        break

        for setting in settings:
            if setting.line_num == -1:
                setting.line_num = 0

        return settings

    def text2svg(self):
        # anti-aliasing
        size = self.size * 10
        lsh = self.lsh * 10

        if self.font == '':
            if NOT_SETTING_FONT_MSG != "":
                print(NOT_SETTING_FONT_MSG)

        dir_name = consts.TEXT_DIR
        hash_name = self.text2hash()
        file_name = os.path.join(dir_name, hash_name) + '.svg'
        if os.path.exists(file_name):
            return file_name

        surface = cairo.SVGSurface(file_name, 600, 400)
        context = cairo.Context(surface)
        context.set_font_size(size)
        context.move_to(START_X, START_Y)

        settings = self.text2settings()
        offset_x = 0
        last_line_num = 0
        for setting in settings:
            font = setting.font
            slant = self.str2slant(setting.slant)
            weight = self.str2weight(setting.weight)
            text = self.text[setting.start:setting.end].replace('\n', ' ')

            context.select_font_face(font, slant, weight)
            if setting.line_num != last_line_num:
                offset_x = 0
                last_line_num = setting.line_num
            context.move_to(START_X + offset_x, START_Y + lsh * setting.line_num)
            context.show_text(text)
            offset_x += context.text_extents(text)[4]

        return file_name

    def get_space_width(self, text_with_space):
        size = self.size * 10

        dir_name = consts.TEXT_DIR
        file_name = os.path.join(dir_name, "space") + '.svg'

        surface = cairo.SVGSurface(file_name, 600, 400)
        context = cairo.Context(surface)
        context.set_font_size(size)
        context.move_to(START_X, START_Y)
        context.select_font_face(self.font, self.str2slant(self.slant), self.str2weight(self.weight))
        context.move_to(START_X, START_Y)
        context.show_text(text_with_space)
        surface.finish()
        svg_with_space = SVGMobject(file_name, height=self.height,
                                    width=self.width,
                                    stroke_width=self.stroke_width,
                                    should_center=self.should_center,
                                    unpack_groups=self.unpack_groups, )
        space_width = svg_with_space[1].get_left()[0] - svg_with_space[0].get_right()[0]
        return space_width


class TextWithFixHeight(Text):
    def __init__(self, text, **kwargs):
        Text.__init__(self, text, **kwargs)
        max_height = Text("(gyt{[/QW", **kwargs).get_height()
        rectangle = Rectangle(width=0, height=max_height, fill_opacity=0,
                              stroke_opacity=0,
                              stroke_width=0)
        self.submobjects.append(rectangle)


class Texts(VGroup):
    CONFIG = {
        "line_spacing": 0.1,
        "alignment": "center",
        "exact_spaces": True
    }

    def __init__(self, *text, **config):
        Container.__init__(self, **config)
        self.lines_list = list(text)
        self.lines = []
        self.lines.append([])
        for line_no in range(self.lines_list.__len__()):
            if "\n" in self.lines_list[line_no]:
                self.lines_list[line_no:line_no + 1] = self.lines_list[line_no].split("\n")
        for line_no in range(self.lines_list.__len__()):
            self.lines[0].append(TextWithFixHeight(self.lines_list[line_no], **config, exact_spaces=True))
        self.char_height = TextWithFixHeight("(", **config).get_height()
        self.lines.append([])
        self.lines[1].extend([self.alignment for _ in range(self.lines_list.__len__())])
        self.lines[0][0].move_to(np.array([0, 0, 0]))
        self.align_lines()

        self.text = VGroup(*[self.lines[0][i] for i in range(self.lines[0].__len__())])
        self.config = config
        VGroup.__init__(self, *self.text, **config)
        self.move_to(np.array([0, 0, 0]))

    def set_all_lines_alignment(self, alignment):
        self.lines[1].extend([alignment for _ in range(self.lines_list.__len__())])
        for line_no in range(0, self.lines[0].__len__()):
            self.change_alignment_for_a_line(alignment, line_no)
        self.move_to(np.array([0, 0, 0]))

    def align_lines(self):
        for line_no in range(0, self.lines[0].__len__()):
            if self.lines[1][line_no] == "center":
                self.lines[0][line_no].move_to(
                    np.array([0, 0, 0]) + np.array([0, - line_no * (self.char_height + self.line_spacing), 0]))
            elif self.lines[1][line_no] == "left":
                self.lines[0][line_no].move_to(np.array([0, 0, 0]) +
                                               np.array([self.lines[0][line_no].get_width() / 2,
                                                         - line_no * (self.char_height + self.line_spacing), 0])
                                               )
            elif self.lines[1][line_no] == "right":
                self.lines[0][line_no].move_to(np.array([0, 0, 0]) +
                                               np.array([- self.lines[0][line_no].get_width() / 2,
                                                         - line_no * (self.char_height + self.line_spacing), 0])
                                               )

    def set_alignment(self, alignment, line_no):
        self.change_alignment_for_a_line(alignment, line_no)
        self.move_to(np.array([0, 0, 0]))

    def change_alignment_for_a_line(self, alignment, line_no):
        self.lines[1][line_no] = alignment
        if self.lines[1][line_no] == "center":
            self.lines[0][line_no].move_to(self.get_top() +
                                           np.array([0, -self.char_height / 2, 0]) +
                                           np.array([0, - line_no * (self.char_height + self.line_spacing), 0]))
        elif self.lines[1][line_no] == "left":
            self.lines[0][line_no].move_to(self.get_top() +
                                           np.array([0, -self.char_height / 2, 0]) +
                                           np.array([self.get_width() / 2 - self.lines[0][line_no].get_width() / 2,
                                                     - line_no * (self.char_height + self.line_spacing), 0])
                                           )
        elif self.lines[1][line_no] == "right":
            self.lines[0][line_no].move_to(self.get_top() +
                                           np.array([0, -self.char_height / 2, 0]) +
                                           np.array([- self.get_width() / 2 + self.lines[0][line_no].get_width() / 2,
                                                     - line_no * (self.char_height + self.line_spacing), 0])
                                           )
            <|MERGE_RESOLUTION|>--- conflicted
+++ resolved
@@ -5,12 +5,8 @@
 import cairo
 import manimlib.constants as consts
 from manimlib.constants import *
-<<<<<<< HEAD
 from manimlib.container.container import Container
 from manimlib.mobject.geometry import Dot, Rectangle
-=======
-from manimlib.mobject.geometry import Dot
->>>>>>> 522a5b3c
 from manimlib.mobject.svg.svg_mobject import SVGMobject
 from manimlib.mobject.types.vectorized_mobject import VGroup
 from manimlib.utils.config_ops import digest_config
@@ -51,17 +47,12 @@
         't2s': {},
         't2w': {},
         'tab_width': 4,
-<<<<<<< HEAD
         "exact_spaces": False
-=======
->>>>>>> 522a5b3c
     }
 
     def __init__(self, text, **config):
         self.full2short(config)
         digest_config(self, config)
-<<<<<<< HEAD
-
         if self.exact_spaces == True:
             for i in range(text.__len__()):
                 if text[i] == "\t" or text[i] == " ":
@@ -80,24 +71,16 @@
                 text = text.replace('\t', ' ' * self.tab_width)
             self.text = text
 
-=======
-        if text.find('\t') != -1:
-            text = text.replace('\t', ' '*self.tab_width)
-        self.text = text
->>>>>>> 522a5b3c
         self.lsh = self.size if self.lsh == -1 else self.lsh
 
         file_name = self.text2svg()
         self.remove_last_M(file_name)
         SVGMobject.__init__(self, file_name, **config)
-<<<<<<< HEAD
+
         if self.exact_spaces == True:
             self.apply_exact_space_chars()
         else:
             self.apply_space_chars()
-=======
-        self.apply_space_chars()
->>>>>>> 522a5b3c
 
         nppc = self.n_points_per_cubic_curve
         for each in self:
@@ -136,7 +119,6 @@
             if start == 0:
                 space.move_to(self.submobjects[0].get_center())
             else:
-<<<<<<< HEAD
                 space.move_to(self.submobjects[start - 1].get_center())
             self.submobjects.insert(start, space)
 
@@ -186,10 +168,6 @@
                 space.next_to(self.submobjects[start - 1], direction=RIGHT, buff=0)
                 self.submobjects.insert(start, space)
         self.move_to(np.array([0, 0, 0]))
-=======
-                space.move_to(self.submobjects[start-1].get_center())
-            self.submobjects.insert(start, space)
->>>>>>> 522a5b3c
 
     def remove_last_M(self, file_name):
         with open(file_name, 'r') as fpr:
