--- conflicted
+++ resolved
@@ -87,7 +87,6 @@
         if self.height is None:
             self.scale(TEXT_MOB_SCALE_FACTOR)
 
-<<<<<<< HEAD
     def get_space_width(self):
         size = self.size * 10
 
@@ -170,10 +169,7 @@
                 space.move_to(self.submobjects[char_index - 1].get_center())
                 self.submobjects.insert(char_index, space)
 
-    def remove_last_M(self, file_name):
-=======
     def remove_empty_path(self, file_name):
->>>>>>> f1c50640
         with open(file_name, 'r') as fpr:
             content = fpr.read()
         content = re.sub(r'<path .*?d=""/>', '', content)
