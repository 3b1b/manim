from __future__ import annotations

import math
import copy

import numpy as np

from manimlib.constants import DEFAULT_MOBJECT_TO_MOBJECT_BUFF, SMALL_BUFF
<<<<<<< HEAD
from manimlib.constants import UP, DOWN, ORIGIN, RIGHT, UL, UR, DR
=======
from manimlib.constants import DOWN, LEFT, ORIGIN, RIGHT, DL, DR, UL, UP
>>>>>>> 98faf7ed
from manimlib.constants import PI
from manimlib.animation.composition import AnimationGroup
from manimlib.animation.fading import FadeIn
from manimlib.animation.growing import GrowFromCenter
from manimlib.mobject.svg.tex_mobject import Tex
from manimlib.mobject.svg.tex_mobject import TexText
from manimlib.mobject.svg.text_mobject import Text
from manimlib.mobject.types.vectorized_mobject import VGroup
from manimlib.mobject.types.vectorized_mobject import VMobject
from manimlib.utils.iterables import listify
from manimlib.utils.space_ops import get_norm

from typing import TYPE_CHECKING

if TYPE_CHECKING:
    from typing import Iterable

    from manimlib.animation.animation import Animation
    from manimlib.mobject.mobject import Mobject
    from manimlib.typing import Vect3


class Brace(Text):
    def __init__(
        self,
        mobject: Mobject,
        direction: Vect3 = DOWN,
        buff: float = 0.2,
        # position of the tip
        ratio: float = 0.5,
        # This depends on font that you choose.
        # Used to align different parts of the brace
        extend_offset: float = .0085,
        **kwargs
    ):
        # \u's are different parts of the brace
        super().__init__("\u23AB\n\u23AA\n\u23AC\n\u23AA\n\u23AD", **kwargs)

        angle = PI / 2 - math.atan2(*direction[:2])
        mobject.rotate(-angle, about_point=ORIGIN)
        up = mobject.get_corner(UR)
        down = mobject.get_corner(DR)
        target_height = up[1] - down[1]

        self.extend_offset = extend_offset
        self.ratio = ratio
        self.tip_point_index = np.argmax(self.get_all_points()[:, 0])
        self.set_initial_height(target_height)
        self.shift(up - self.get_corner(UL) + buff * RIGHT)
        for mob in mobject, self:
            mob.rotate(angle, about_point=ORIGIN)

    def set_initial_height(self, height: float):
        h0 = sum([self[i].get_height() for i in [0,2,4]])
        extend_height = max(height - h0, 0)
        self[1].set_height(extend_height * self.ratio, True)
        self[3].set_height(extend_height * (1 - self.ratio), True)
        for extend in self[1::2]:
            extend.shift(RIGHT * self.extend_offset)
        self.arrange(DOWN, buff=0, coor_mask=UP)
        if extend_height == 0:
          self.set_height(height, True)

    def put_at_tip(
        self,
        mob: Mobject,
        use_next_to: bool = True,
        **kwargs
    ):
        if use_next_to:
            mob.next_to(
                self.get_tip(),
                np.round(self.get_direction()),
                **kwargs
            )
        else:
            mob.move_to(self.get_tip())
            buff = kwargs.get("buff", DEFAULT_MOBJECT_TO_MOBJECT_BUFF)
            shift_distance = mob.get_width() / 2.0 + buff
            mob.shift(self.get_direction() * shift_distance)
        return self

    def get_text(self, text: str, **kwargs) -> Text:
        buff = kwargs.pop("buff", SMALL_BUFF)
        text_mob = Text(text, **kwargs)
        self.put_at_tip(text_mob, buff=buff)
        return text_mob

    def get_tex(self, *tex: str, **kwargs) -> Tex:
        buff = kwargs.pop("buff", SMALL_BUFF)
        tex_mob = Tex(*tex, **kwargs)
        self.put_at_tip(tex_mob, buff=buff)
        return tex_mob

    def get_tip(self) -> np.ndarray:
        # Very specific to the LaTeX representation
        # of a brace, but it's the only way I can think
        # of to get the tip regardless of orientation.
        return self.get_all_points()[self.tip_point_index]

    def get_direction(self) -> np.ndarray:
        vect = self.get_tip() - self.get_center()
        return vect / get_norm(vect)


class BraceLabel(VMobject):
    label_constructor: type = Tex

    def __init__(
        self,
        obj: VMobject | list[VMobject],
        text: str | Iterable[str],
        brace_direction: np.ndarray = DOWN,
        label_scale: float = 1.0,
        label_buff: float = DEFAULT_MOBJECT_TO_MOBJECT_BUFF,
        **kwargs
    ) -> None:
        super().__init__(**kwargs)
        self.brace_direction = brace_direction
        self.label_scale = label_scale
        self.label_buff = label_buff

        if isinstance(obj, list):
            obj = VGroup(*obj)
        self.brace = Brace(obj, brace_direction, **kwargs)

        self.label = self.label_constructor(*listify(text), **kwargs)
        self.label.scale(self.label_scale)

        self.brace.put_at_tip(self.label, buff=self.label_buff)
        self.set_submobjects([self.brace, self.label])

    def creation_anim(
        self,
        label_anim: Animation = FadeIn,
        brace_anim: Animation = GrowFromCenter
    ) -> AnimationGroup:
        return AnimationGroup(brace_anim(self.brace), label_anim(self.label))

    def shift_brace(self, obj: VMobject | list[VMobject], **kwargs):
        if isinstance(obj, list):
            obj = VMobject(*obj)
        self.brace = Brace(obj, self.brace_direction, **kwargs)
        self.brace.put_at_tip(self.label)
        self.submobjects[0] = self.brace
        return self

    def change_label(self, *text: str, **kwargs):
        self.label = self.label_constructor(*text, **kwargs)
        if self.label_scale != 1:
            self.label.scale(self.label_scale)

        self.brace.put_at_tip(self.label)
        self.submobjects[1] = self.label
        return self

    def change_brace_label(self, obj: VMobject | list[VMobject], *text: str):
        self.shift_brace(obj)
        self.change_label(*text)
        return self

    def copy(self):
        copy_mobject = copy.copy(self)
        copy_mobject.brace = self.brace.copy()
        copy_mobject.label = self.label.copy()
        copy_mobject.set_submobjects([copy_mobject.brace, copy_mobject.label])

        return copy_mobject


class BraceText(BraceLabel):
    label_constructor: type = TexText


class LineBrace(Brace):
    def __init__(self, line: Line, direction=UP, **kwargs):
        angle = line.get_angle()
        line.rotate(-angle)
        super().__init__(line, direction, **kwargs)
        line.rotate(angle)
        self.rotate(angle, about_point=line.get_center())<|MERGE_RESOLUTION|>--- conflicted
+++ resolved
@@ -6,11 +6,7 @@
 import numpy as np
 
 from manimlib.constants import DEFAULT_MOBJECT_TO_MOBJECT_BUFF, SMALL_BUFF
-<<<<<<< HEAD
-from manimlib.constants import UP, DOWN, ORIGIN, RIGHT, UL, UR, DR
-=======
 from manimlib.constants import DOWN, LEFT, ORIGIN, RIGHT, DL, DR, UL, UP
->>>>>>> 98faf7ed
 from manimlib.constants import PI
 from manimlib.animation.composition import AnimationGroup
 from manimlib.animation.fading import FadeIn
