import os
import re
import hashlib
import itertools as it

import svgelements as se
import numpy as np

from manimlib.constants import RIGHT
from manimlib.mobject.geometry import Line
from manimlib.mobject.geometry import Circle
from manimlib.mobject.geometry import Polygon
from manimlib.mobject.geometry import Polyline
from manimlib.mobject.geometry import Rectangle
from manimlib.mobject.geometry import RoundedRectangle
from manimlib.mobject.types.vectorized_mobject import VMobject
from manimlib.utils.config_ops import digest_config
from manimlib.utils.directories import get_mobject_data_dir
from manimlib.utils.images import get_full_vector_image_path
from manimlib.logger import log


<<<<<<< HEAD
DEFAULT_STYLE = {
    "fill": "black",
    "stroke": "none",
    "fill-opacity": "1",
    "stroke-opacity": "1",
    "stroke-width": 0,
}


def cascade_element_style(element, inherited):
    style = inherited.copy()

    for attr in DEFAULT_STYLE:
        if element.get(attr):
            style[attr] = element.get(attr)

    if element.get("style"):
        declarations = parse_declaration_list(element.get("style"))
        for declaration in declarations:
            style[declaration.name] = css_serialize(declaration.value)

    return style


def parse_color(color):
    color = color.strip()

    if color[0:3] == "rgb":
        splits = color[4:-1].strip().split(",")
        if splits[0].strip()[-1] == "%":
            parsed_rgbs = [float(i.strip()[:-1]) / 100.0 for i in splits]
        else:
            parsed_rgbs = [int(i) / 255.0 for i in splits]
        return rgb_to_hex(parsed_rgbs)

    else:
        return web2hex(color)


def fill_default_values(style, default_style):
    default = DEFAULT_STYLE.copy()
    default.update(default_style)
    for attr in default:
        if attr not in style:
            style[attr] = default[attr]


def parse_style(style, default_style):
    manim_style = {}
    fill_default_values(style, default_style)

    for key in ("fill-opacity", "stroke-opacity", "stroke-width"):
        value = style[key]
        if isinstance(value, str) and value.endswith("px"):
            value = float(value[:-2]) * 0  # HACKY, need to fix
        manim_style[key.replace("-", "_")] = float(value)

    if style["fill"] == "none":
        manim_style["fill_opacity"] = 0
    else:
        manim_style["fill_color"] = parse_color(style["fill"])

    if style["stroke"] == "none":
        manim_style["stroke_width"] = 0
        if "fill_color" in manim_style:
            manim_style["stroke_color"] = manim_style["fill_color"]
    else:
        manim_style["stroke_color"] = parse_color(style["stroke"])

    return manim_style
=======
def _convert_point_to_3d(x, y):
    return np.array([x, y, 0.0])
>>>>>>> f9351536


class SVGMobject(VMobject):
    CONFIG = {
        "should_center": True,
        "height": 2,
        "width": None,
        # Must be filled in a subclass, or when called
        "file_name": None,
        "color": None,
        "opacity": None,
        "fill_color": None,
        "fill_opacity": None,
        "stroke_width": None,
        "stroke_color": None,
        "stroke_opacity": None,
        "path_string_config": {}
    }

    def __init__(self, file_name=None, **kwargs):
        digest_config(self, kwargs)
        self.file_name = file_name or self.file_name
        if file_name is None:
            raise Exception("Must specify file for SVGMobject")
        self.file_path = get_full_vector_image_path(file_name)

        super().__init__(**kwargs)
        self.move_into_position()

    def move_into_position(self):
        if self.should_center:
            self.center()
        if self.height is not None:
            self.set_height(self.height)
        if self.width is not None:
            self.set_width(self.width)

    def init_colors(self):
        # Remove fill_color, fill_opacity,
        # stroke_width, stroke_color, stroke_opacity
        # as each submobject may have those values specified in svg file
        self.set_stroke(background=self.draw_stroke_behind_fill)
        self.set_gloss(self.gloss)
        self.set_flat_stroke(self.flat_stroke)
        return self

    def init_points(self):
        with open(self.file_path, "r") as svg_file:
            svg_string = svg_file.read()

        # Create a temporary svg file to dump modified svg to be parsed
        modified_svg_string = self.modify_svg_file(svg_string)
        modified_file_path = self.file_path.replace(".svg", "_.svg")
        with open(modified_file_path, "w") as modified_svg_file:
            modified_svg_file.write(modified_svg_string)

        # `color` attribute handles `currentColor` keyword
        if self.fill_color:
            color = self.fill_color
        elif self.color:
            color = self.color
        else:
            color = "black"
        shapes = se.SVG.parse(
            modified_file_path,
            color=color
        )
        os.remove(modified_file_path)

        mobjects = self.get_mobjects_from(shapes)
        self.add(*mobjects)
        self.flip(RIGHT)  # Flip y
        self.scale(0.75)

    def modify_svg_file(self, svg_string):
        # svgelements cannot handle em, ex units
        # Convert them using 1em = 16px, 1ex = 0.5em = 8px
        def convert_unit(match_obj):
            number = float(match_obj.group(1))
            unit = match_obj.group(2)
            factor = 16 if unit == "em" else 8
            return str(number * factor) + "px"

        number_pattern = r"([-+]?(?:\d+(?:\.\d*)?|\.\d+)(?:[eE][-+]?\d+)?)(ex|em)(?![a-zA-Z])"
        result = re.sub(number_pattern, convert_unit, svg_string)

        # Add a group tag to set style from configuration
        style_dict = self.generate_context_values_from_config()
        group_tag_begin = "<g " + " ".join([
            f"{k}=\"{v}\""
            for k, v in style_dict.items()
        ]) + ">"
        group_tag_end = "</g>"
        begin_insert_index = re.search(r"<svg[\s\S]*?>", result).end()
        end_insert_index = re.search(r"[\s\S]*(</svg\s*>)", result).start(1)
        result = "".join([
            result[:begin_insert_index],
            group_tag_begin,
            result[begin_insert_index:end_insert_index],
            group_tag_end,
            result[end_insert_index:]
        ])

        return result

    def generate_context_values_from_config(self):
        result = {}
        if self.stroke_width is not None:
            result["stroke-width"] = self.stroke_width
        if self.color is not None:
            result["fill"] = result["stroke"] = self.color
        if self.fill_color is not None:
            result["fill"] = self.fill_color
        if self.stroke_color is not None:
            result["stroke"] = self.stroke_color
        if self.opacity is not None:
            result["fill-opacity"] = result["stroke-opacity"] = self.opacity
        if self.fill_opacity is not None:
            result["fill-opacity"] = self.fill_opacity
        if self.stroke_opacity is not None:
            result["stroke-opacity"] = self.stroke_opacity
        return result

    def get_mobjects_from(self, shape):
        if isinstance(shape, se.Group):
            return list(it.chain(*(
                self.get_mobjects_from(child)
                for child in shape
            )))

        mob = self.get_mobject_from(shape)
        if mob is None:
            return []

        if isinstance(shape, se.Transformable) and shape.apply:
            self.handle_transform(mob, shape.transform)
        return [mob]

    @staticmethod
    def handle_transform(mob, matrix):
        mat = np.array([
            [matrix.a, matrix.c],
            [matrix.b, matrix.d]
        ])
        vec = np.array([matrix.e, matrix.f, 0.0])
        mob.apply_matrix(mat)
        mob.shift(vec)
        return mob

    def get_mobject_from(self, shape):
        shape_class_to_func_map = {
            se.Path: self.path_to_mobject,
            se.SimpleLine: self.line_to_mobject,
            se.Rect: self.rect_to_mobject,
            se.Circle: self.circle_to_mobject,
            se.Ellipse: self.ellipse_to_mobject,
            se.Polygon: self.polygon_to_mobject,
            se.Polyline: self.polyline_to_mobject,
            # se.Text: self.text_to_mobject,  # TODO
        }
        for shape_class, func in shape_class_to_func_map.items():
            if isinstance(shape, shape_class):
                mob = func(shape)
                self.apply_style_to_mobject(mob, shape)
                return mob

        shape_class_name = shape.__class__.__name__
        if shape_class_name != "SVGElement":
            log.warning(f"Unsupported element type: {shape_class_name}")
        return None

    @staticmethod
    def apply_style_to_mobject(mob, shape):
        mob.set_style(
            stroke_width=shape.stroke_width,
            stroke_color=shape.stroke.hex,
            stroke_opacity=shape.stroke.opacity,
            fill_color=shape.fill.hex,
            fill_opacity=shape.fill.opacity
        )
        return mob

    def path_to_mobject(self, path):
        return VMobjectFromSVGPath(path, **self.path_string_config)

    def line_to_mobject(self, line):
        return Line(
            start=_convert_point_to_3d(line.x1, line.y1),
            end=_convert_point_to_3d(line.x2, line.y2)
        )

    def rect_to_mobject(self, rect):
        if rect.rx == 0 or rect.ry == 0:
            mob = Rectangle(
                width=rect.width,
                height=rect.height,
            )
        else:
            mob = RoundedRectangle(
                width=rect.width,
                height=rect.height * rect.rx / rect.ry,
                corner_radius=rect.rx
            )
            mob.stretch_to_fit_height(rect.height)
        mob.shift(_convert_point_to_3d(
            rect.x + rect.width / 2,
            rect.y + rect.height / 2
        ))
        return mob

    def circle_to_mobject(self, circle):
        # svgelements supports `rx` & `ry` but `r`
        mob = Circle(radius=circle.rx)
        mob.shift(_convert_point_to_3d(
            circle.cx, circle.cy
        ))
        return mob

    def ellipse_to_mobject(self, ellipse):
        mob = Circle(radius=ellipse.rx)
        mob.stretch_to_fit_height(2 * ellipse.ry)
        mob.shift(_convert_point_to_3d(
            ellipse.cx, ellipse.cy
        ))
        return mob

    def polygon_to_mobject(self, polygon):
        points = [
            _convert_point_to_3d(*point)
            for point in polygon
        ]
        return Polygon(*points)

    def polyline_to_mobject(self, polyline):
        points = [
            _convert_point_to_3d(*point)
            for point in polyline
        ]
        return Polyline(*points)

    def text_to_mobject(self, text):
        pass


class VMobjectFromSVGPath(VMobject):
    CONFIG = {
        "long_lines": False,
        "should_subdivide_sharp_curves": False,
        "should_remove_null_curves": False,
    }

    def __init__(self, path_obj, **kwargs):
        # Get rid of arcs
        path_obj.approximate_arcs_with_quads()
        self.path_obj = path_obj
        super().__init__(**kwargs)

    def init_points(self):
        # After a given svg_path has been converted into points, the result
        # will be saved to a file so that future calls for the same path
        # don't need to retrace the same computation.
        path_string = self.path_obj.d()
        hasher = hashlib.sha256(path_string.encode())
        path_hash = hasher.hexdigest()[:16]
        points_filepath = os.path.join(get_mobject_data_dir(), f"{path_hash}_points.npy")
        tris_filepath = os.path.join(get_mobject_data_dir(), f"{path_hash}_tris.npy")

        if os.path.exists(points_filepath) and os.path.exists(tris_filepath):
            self.set_points(np.load(points_filepath))
            self.triangulation = np.load(tris_filepath)
            self.needs_new_triangulation = False
        else:
            self.handle_commands()
            if self.should_subdivide_sharp_curves:
                # For a healthy triangulation later
                self.subdivide_sharp_curves()
            if self.should_remove_null_curves:
                # Get rid of any null curves
                self.set_points(self.get_points_without_null_curves())
            # Save to a file for future use
            np.save(points_filepath, self.get_points())
            np.save(tris_filepath, self.get_triangulation())

    def handle_commands(self):
        segment_class_to_func_map = {
            se.Move: (self.start_new_path, ("end",)),
            se.Close: (self.close_path, ()),
            se.Line: (self.add_line_to, ("end",)),
            se.QuadraticBezier: (self.add_quadratic_bezier_curve_to, ("control", "end")),
            se.CubicBezier: (self.add_cubic_bezier_curve_to, ("control1", "control2", "end"))
        }
        for segment in self.path_obj:
            segment_class = segment.__class__
            func, attr_names = segment_class_to_func_map[segment_class]
            points = [
                _convert_point_to_3d(*segment.__getattribute__(attr_name))
                for attr_name in attr_names
            ]
            func(*points)<|MERGE_RESOLUTION|>--- conflicted
+++ resolved
@@ -20,81 +20,8 @@
 from manimlib.logger import log
 
 
-<<<<<<< HEAD
-DEFAULT_STYLE = {
-    "fill": "black",
-    "stroke": "none",
-    "fill-opacity": "1",
-    "stroke-opacity": "1",
-    "stroke-width": 0,
-}
-
-
-def cascade_element_style(element, inherited):
-    style = inherited.copy()
-
-    for attr in DEFAULT_STYLE:
-        if element.get(attr):
-            style[attr] = element.get(attr)
-
-    if element.get("style"):
-        declarations = parse_declaration_list(element.get("style"))
-        for declaration in declarations:
-            style[declaration.name] = css_serialize(declaration.value)
-
-    return style
-
-
-def parse_color(color):
-    color = color.strip()
-
-    if color[0:3] == "rgb":
-        splits = color[4:-1].strip().split(",")
-        if splits[0].strip()[-1] == "%":
-            parsed_rgbs = [float(i.strip()[:-1]) / 100.0 for i in splits]
-        else:
-            parsed_rgbs = [int(i) / 255.0 for i in splits]
-        return rgb_to_hex(parsed_rgbs)
-
-    else:
-        return web2hex(color)
-
-
-def fill_default_values(style, default_style):
-    default = DEFAULT_STYLE.copy()
-    default.update(default_style)
-    for attr in default:
-        if attr not in style:
-            style[attr] = default[attr]
-
-
-def parse_style(style, default_style):
-    manim_style = {}
-    fill_default_values(style, default_style)
-
-    for key in ("fill-opacity", "stroke-opacity", "stroke-width"):
-        value = style[key]
-        if isinstance(value, str) and value.endswith("px"):
-            value = float(value[:-2]) * 0  # HACKY, need to fix
-        manim_style[key.replace("-", "_")] = float(value)
-
-    if style["fill"] == "none":
-        manim_style["fill_opacity"] = 0
-    else:
-        manim_style["fill_color"] = parse_color(style["fill"])
-
-    if style["stroke"] == "none":
-        manim_style["stroke_width"] = 0
-        if "fill_color" in manim_style:
-            manim_style["stroke_color"] = manim_style["fill_color"]
-    else:
-        manim_style["stroke_color"] = parse_color(style["stroke"])
-
-    return manim_style
-=======
 def _convert_point_to_3d(x, y):
     return np.array([x, y, 0.0])
->>>>>>> f9351536
 
 
 class SVGMobject(VMobject):
