import itertools as it
import re
import string
import warnings
import os
import hashlib

from xml.dom import minidom

from manimlib.constants import DEFAULT_STROKE_WIDTH
from manimlib.constants import ORIGIN, UP, DOWN, LEFT, RIGHT
from manimlib.constants import BLACK
from manimlib.constants import WHITE
from manimlib.constants import DEGREES, PI

from manimlib.mobject.geometry import Circle
from manimlib.mobject.geometry import Rectangle
from manimlib.mobject.geometry import RoundedRectangle
from manimlib.mobject.types.vectorized_mobject import VGroup
from manimlib.mobject.types.vectorized_mobject import VMobject
from manimlib.utils.color import *
from manimlib.utils.config_ops import digest_config
from manimlib.utils.directories import get_mobject_data_dir
from manimlib.utils.images import get_full_vector_image_path
from manimlib.utils.simple_functions import clip


def string_to_numbers(num_string):
    num_string = num_string.replace("-", ",-")
    num_string = num_string.replace("e,-", "e-")
    return [
        float(s)
        for s in re.split("[ ,]", num_string)
        if s != ""
    ]


class SVGMobject(VMobject):
    CONFIG = {
        "should_center": True,
        "height": 2,
        "width": None,
        # Must be filled in in a subclass, or when called
        "file_name": None,
        "unpack_groups": True,  # if False, creates a hierarchy of VGroups
        # TODO, style components should be read in, not defaulted
        "stroke_width": DEFAULT_STROKE_WIDTH,
        "fill_opacity": 1.0,
<<<<<<< HEAD
        # "fill_color" : LIGHT_GREY,
        "text_scale": 1.0,
=======
        "path_string_config": {}
>>>>>>> f1c50640
    }

    def __init__(self, file_name=None, **kwargs):
        digest_config(self, kwargs)
        self.file_name = file_name or self.file_name
        if file_name is None:
            raise Exception("Must specify file for SVGMobject")
        self.file_path = get_full_vector_image_path(file_name)

        super().__init__(**kwargs)
        self.move_into_position()
        self.update_text_stroke_and_fill(self)

    def move_into_position(self):
        if self.should_center:
            self.center()
        if self.height is not None:
            self.set_height(self.height)
        if self.width is not None:
            self.set_width(self.width)

    def init_points(self):
        doc = minidom.parse(self.file_path)
        self.ref_to_element = {}

        for svg in doc.getElementsByTagName("svg"):
            mobjects = self.get_mobjects_from(svg)
            if self.unpack_groups:
                self.add(*mobjects)
            else:
                self.add(*mobjects[0].submobjects)
        doc.unlink()

    def get_mobjects_from(self, element):
        result = []
        if not isinstance(element, minidom.Element):
            return result
        if element.tagName == 'defs':
            self.update_ref_to_element(element)
        elif element.tagName == 'style':
            pass  # TODO, handle style
        elif element.tagName in ['g', 'svg', 'symbol']:
            result += it.chain(*(
                self.get_mobjects_from(child)
                for child in element.childNodes
            ))
        elif element.tagName == 'path':
            result.append(self.path_string_to_mobject(
                element.getAttribute('d')
            ))
        elif element.tagName == 'use':
            result += self.use_to_mobjects(element)
        elif element.tagName == 'rect':
            result.append(self.rect_to_mobject(element))
        elif element.tagName == 'circle':
            result.append(self.circle_to_mobject(element))
        elif element.tagName == 'ellipse':
            result.append(self.ellipse_to_mobject(element))
        elif element.tagName in ['polygon', 'polyline']:
            result.append(self.polygon_to_mobject(element))
        elif element.tagName == 'text':
            result.append(self.text_to_mobject(element))
        else:
            pass  # TODO
            # warnings.warn("Unknown element type: " + element.tagName)
        result = [m for m in result if m is not None]
        self.handle_transforms(element, VGroup(*result))
        if len(result) > 1 and not self.unpack_groups:
            result = [VGroup(*result)]

        return result

    def text_to_mobject(self, g_element):
        from manimlib.mobject.svg.text_mobject import Text
        font_size = self.attribute_to_float(g_element.getAttribute('font-size')) if g_element.hasAttribute('font-size') else 1.0
        font_family = g_element.getAttribute('font-family') if g_element.hasAttribute('font-size') else ''
        font_family_list = [s.strip() for s in font_family.split(',')]
        text_anchor = g_element.getAttribute('text-anchor') if g_element.hasAttribute('text-anchor') else 'middle'
        content = g_element.firstChild.nodeValue
        txt_mobject = Text(content, size=font_size*self.text_scale, font=font_family_list[0])
        u_shuft = txt_mobject.get_height()*(0.5-txt_mobject.get_extra_bottom_space_perc())
        if text_anchor == 'start':
            r_shift = 0.5*txt_mobject.get_width()
        elif text_anchor == 'end':
            r_shift = -0.5*txt_mobject.get_width()
        else:
            r_shift = 0.0
        return txt_mobject.shift(UP*u_shuft + RIGHT*r_shift)

    def update_text_stroke_and_fill(self, mobject):
        from manimlib.mobject.svg.text_mobject import Text
        for submobject in mobject.submobjects:
            if isinstance(submobject, Text):
                submobject.set_fill(color=self.get_stroke_color(), opacity=1)
                submobject.set_stroke(color=None, opacity=0)
            self.update_text_stroke_and_fill(submobject)

    def g_to_mobjects(self, g_element):
        mob = VGroup(*self.get_mobjects_from(g_element))
        self.handle_transforms(g_element, mob)
        return mob.submobjects

    def path_string_to_mobject(self, path_string):
        return VMobjectFromSVGPathstring(
            path_string,
            **self.path_string_config,
        )

    def use_to_mobjects(self, use_element):
        # Remove initial "#" character
        ref = use_element.getAttribute("xlink:href")[1:]
        if ref not in self.ref_to_element:
            warnings.warn(f"{ref} not recognized")
            return VGroup()
        return self.get_mobjects_from(
            self.ref_to_element[ref]
        )

    def attribute_to_float(self, attr):
        stripped_attr = "".join([
            char for char in attr
            if char in string.digits + "." + "-"
        ])
        return float(stripped_attr)

    def polygon_to_mobject(self, polygon_element):
        path_string = polygon_element.getAttribute("points")
        for digit in string.digits:
            path_string = path_string.replace(f" {digit}", f"L {digit}")
        path_string = path_string.replace("L", "M", 1)
        return self.path_string_to_mobject(path_string)

    def circle_to_mobject(self, circle_element):
        x, y, r = [
            self.attribute_to_float(
                circle_element.getAttribute(key)
            )
            if circle_element.hasAttribute(key)
            else 0.0
            for key in ("cx", "cy", "r")
        ]
        return Circle(radius=r).shift(x * RIGHT + y * DOWN)

    def ellipse_to_mobject(self, circle_element):
        x, y, rx, ry = [
            self.attribute_to_float(
                circle_element.getAttribute(key)
            )
            if circle_element.hasAttribute(key)
            else 0.0
            for key in ("cx", "cy", "rx", "ry")
        ]
        result = Circle()
        result.stretch(rx, 0)
        result.stretch(ry, 1)
        result.shift(x * RIGHT + y * DOWN)
        return result

    def rect_to_mobject(self, rect_element):
        fill_color = rect_element.getAttribute("fill")
        stroke_color = rect_element.getAttribute("stroke")
        stroke_width = rect_element.getAttribute("stroke-width")
        corner_radius = rect_element.getAttribute("rx")

        # input preprocessing
        fill_opacity = 1
        if fill_color in ["", "none", "#FFF", "#FFFFFF"] or Color(fill_color) == Color(WHITE):
            fill_opacity = 0
            fill_color = BLACK  # shdn't be necessary but avoids error msgs
        if fill_color in ["#000", "#000000"]:
            fill_color = WHITE
        if stroke_color in ["", "none", "#FFF", "#FFFFFF"] or Color(stroke_color) == Color(WHITE):
            stroke_width = 0
            stroke_color = BLACK
        if stroke_color in ["#000", "#000000"]:
            stroke_color = WHITE
        if stroke_width in ["", "none", "0"]:
            stroke_width = 0

        if corner_radius in ["", "0", "none"]:
            corner_radius = 0

        corner_radius = float(corner_radius)

        if corner_radius == 0:
            mob = Rectangle(
                width=self.attribute_to_float(
                    rect_element.getAttribute("width")
                ),
                height=self.attribute_to_float(
                    rect_element.getAttribute("height")
                ),
                stroke_width=stroke_width,
                stroke_color=stroke_color,
                fill_color=fill_color,
                fill_opacity=fill_opacity
            )
        else:
            mob = RoundedRectangle(
                width=self.attribute_to_float(
                    rect_element.getAttribute("width")
                ),
                height=self.attribute_to_float(
                    rect_element.getAttribute("height")
                ),
                stroke_width=stroke_width,
                stroke_color=stroke_color,
                fill_color=fill_color,
                fill_opacity=opacity,
                corner_radius=corner_radius
            )

        mob.shift(mob.get_center() - mob.get_corner(UP + LEFT))
        return mob

    def handle_transforms(self, element, mobject):
        # TODO, this could use some cleaning...
        x, y = 0, 0
        try:
            x = self.attribute_to_float(element.getAttribute('x'))
            # Flip y
            y = -self.attribute_to_float(element.getAttribute('y'))
            mobject.shift([x, y, 0])
        except Exception:
            pass

        transform = element.getAttribute('transform')

        try:  # transform matrix
            prefix = "matrix("
            suffix = ")"
            if not transform.startswith(prefix) or not transform.endswith(suffix):
                raise Exception()
            transform = transform[len(prefix):-len(suffix)]
            transform = string_to_numbers(transform)
            transform = np.array(transform).reshape([3, 2])
            x = transform[2][0]
            y = -transform[2][1]
            matrix = np.identity(self.dim)
            matrix[:2, :2] = transform[:2, :]
            matrix[1] *= -1
            matrix[:, 1] *= -1

            for mob in mobject.family_members_with_points():
                mob.apply_matrix(matrix.T)
            mobject.shift(x * RIGHT + y * UP)
        except:
            pass

        try:  # transform scale
            prefix = "scale("
            suffix = ")"
            if not transform.startswith(prefix) or not transform.endswith(suffix):
                raise Exception()
            transform = transform[len(prefix):-len(suffix)]
            scale_values = string_to_numbers(transform)
            if len(scale_values) == 2:
                scale_x, scale_y = scale_values
                mobject.scale(np.array([scale_x, scale_y, 1]), about_point=ORIGIN)
            elif len(scale_values) == 1:
                scale = scale_values[0]
                mobject.scale(np.array([scale, scale, 1]), about_point=ORIGIN)
        except:
            pass

        try:  # transform translate
            prefix = "translate("
            suffix = ")"
            if not transform.startswith(prefix) or not transform.endswith(suffix):
                raise Exception()
            transform = transform[len(prefix):-len(suffix)]
            x, y = string_to_numbers(transform)
            mobject.shift(x * RIGHT + y * DOWN)
        except:
            pass
        # TODO, ...

    def flatten(self, input_list):
        output_list = []
        for i in input_list:
            if isinstance(i, list):
                output_list.extend(self.flatten(i))
            else:
                output_list.append(i)
        return output_list

    def get_all_childNodes_have_id(self, element):
        all_childNodes_have_id = []
        if not isinstance(element, minidom.Element):
            return
        if element.hasAttribute('id'):
            return [element]
        for e in element.childNodes:
            all_childNodes_have_id.append(self.get_all_childNodes_have_id(e))
        return self.flatten([e for e in all_childNodes_have_id if e])

    def update_ref_to_element(self, defs):
        new_refs = dict([(e.getAttribute('id'), e) for e in self.get_all_childNodes_have_id(defs)])
        self.ref_to_element.update(new_refs)


class VMobjectFromSVGPathstring(VMobject):
    CONFIG = {
        "long_lines": False,
        "should_subdivide_sharp_curves": False,
        "should_remove_null_curves": False,
    }

    def __init__(self, path_string, **kwargs):
        self.path_string = path_string
        super().__init__(**kwargs)

    def init_points(self):
        # After a given svg_path has been converted into points, the result
        # will be saved to a file so that future calls for the same path
        # don't need to retrace the same computation.
        hasher = hashlib.sha256(self.path_string.encode())
        path_hash = hasher.hexdigest()[:16]
        points_filepath = os.path.join(get_mobject_data_dir(), f"{path_hash}_points.npy")
        tris_filepath = os.path.join(get_mobject_data_dir(), f"{path_hash}_tris.npy")

        if os.path.exists(points_filepath) and os.path.exists(tris_filepath):
            self.set_points(np.load(points_filepath))
            self.triangulation = np.load(tris_filepath)
            self.needs_new_triangulation = False
        else:
            self.handle_commands()
            if self.should_subdivide_sharp_curves:
                # For a healthy triangulation later
                self.subdivide_sharp_curves()
            if self.should_remove_null_curves:
                # Get rid of any null curves
                self.set_points(self.get_points_without_null_curves())
            # SVG treats y-coordinate differently
            self.stretch(-1, 1, about_point=ORIGIN)
            # Save to a file for future use
            np.save(points_filepath, self.get_points())
            np.save(tris_filepath, self.get_triangulation())

    def get_commands_and_coord_strings(self):
        all_commands = list(self.get_command_to_function_map().keys())
        all_commands += [c.lower() for c in all_commands]
        pattern = "[{}]".format("".join(all_commands))
        return zip(
            re.findall(pattern, self.path_string),
            re.split(pattern, self.path_string)[1:]
        )

    def handle_commands(self):
        relative_point = ORIGIN
        for command, coord_string in self.get_commands_and_coord_strings():
            func, number_types_str = self.command_to_function(command)
            upper_command = command.upper()
            if upper_command == "Z":
                func()  # `close_path` takes no arguments
                continue

            number_types = np.array(list(number_types_str))
            n_numbers = len(number_types_str)
            number_groups = np.array(string_to_numbers(coord_string)).reshape((-1, n_numbers))

            for numbers in number_groups:
                if command.islower():
                    # Treat it as a relative command
                    numbers[number_types == "x"] += relative_point[0]
                    numbers[number_types == "y"] += relative_point[1]

                if upper_command == "A":
                    args = [*numbers[:5], np.array([*numbers[5:7], 0.0])]
                elif upper_command == "H":
                    args = [np.array([numbers[0], relative_point[1], 0.0])]
                elif upper_command == "V":
                    args = [np.array([relative_point[0], numbers[0], 0.0])]
                else:
                    args = list(np.hstack((
                        numbers.reshape((-1, 2)), np.zeros((n_numbers // 2, 1))
                    )))
                func(*args)
                relative_point = self.get_last_point()


    def add_elliptical_arc_to(self, rx, ry, x_axis_rotation, large_arc_flag, sweep_flag, point):
        def close_to_zero(a, threshold=1e-5):
            return abs(a) < threshold

        def solve_2d_linear_equation(a, b, c):
            """
            Using Crammer's rule to solve the linear equation `[a b]x = c`
            where `a`, `b` and `c` are all 2d vectors.
            """
            def det(a, b):
                return a[0] * b[1] - a[1] * b[0]
            d = det(a, b)
            if close_to_zero(d):
                raise Exception("Cannot handle 0 determinant.")
            return [det(c, b) / d, det(a, c) / d]

        def get_arc_center_and_angles(x0, y0, rx, ry, phi, large_arc_flag, sweep_flag, x1, y1):
            """
            The parameter functions of an ellipse rotated `phi` radians counterclockwise is (on `alpha`):
                x = cx + rx * cos(alpha) * cos(phi) + ry * sin(alpha) * sin(phi),
                y = cy + rx * cos(alpha) * sin(phi) - ry * sin(alpha) * cos(phi).
            Now we have two points sitting on the ellipse: `(x0, y0)`, `(x1, y1)`, corresponding to 4 equations,
            and we want to hunt for 4 variables: `cx`, `cy`, `alpha0` and `alpha_1`.
            Let `d_alpha = alpha1 - alpha0`, then:
            if `sweep_flag = 0` and `large_arc_flag = 1`, then `PI <= d_alpha < 2 * PI`;
            if `sweep_flag = 0` and `large_arc_flag = 0`, then `0 < d_alpha <= PI`;
            if `sweep_flag = 1` and `large_arc_flag = 0`, then `-PI <= d_alpha < 0`;
            if `sweep_flag = 1` and `large_arc_flag = 1`, then `-2 * PI < d_alpha <= -PI`.
            """
            xd = x1 - x0
            yd = y1 - y0
            if close_to_zero(xd) and close_to_zero(yd):
                raise Exception("Cannot find arc center since the start point and the end point meet.")
            # Find `p = cos(alpha1) - cos(alpha0)`, `q = sin(alpha1) - sin(alpha0)`
            eq0 = [rx * np.cos(phi), ry * np.sin(phi), xd]
            eq1 = [rx * np.sin(phi), -ry * np.cos(phi), yd]
            p, q = solve_2d_linear_equation(*zip(eq0, eq1))
            # Find `s = (alpha1 - alpha0) / 2`, `t = (alpha1 + alpha0) / 2`
            # If `sin(s) = 0`, this requires `p = q = 0`,
            # implying `xd = yd = 0`, which is impossible.
            sin_s = (p ** 2 + q ** 2) ** 0.5 / 2
            if sweep_flag:
                sin_s = -sin_s
            sin_s = clip(sin_s, -1, 1)
            s = np.arcsin(sin_s)
            if large_arc_flag:
                if not sweep_flag:
                    s = PI - s
                else:
                    s = -PI - s
            sin_t = -p / (2 * sin_s)
            cos_t = q / (2 * sin_s)
            cos_t = clip(cos_t, -1, 1)
            t = np.arccos(cos_t)
            if sin_t <= 0:
                t = -t
            # We can make sure `0 < abs(s) < PI`, `-PI <= t < PI`.
            alpha0 = t - s
            alpha_1 = t + s
            cx = x0 - rx * np.cos(alpha0) * np.cos(phi) - ry * np.sin(alpha0) * np.sin(phi)
            cy = y0 - rx * np.cos(alpha0) * np.sin(phi) + ry * np.sin(alpha0) * np.cos(phi)
            return cx, cy, alpha0, alpha_1

        def get_point_on_ellipse(cx, cy, rx, ry, phi, angle):
            return np.array([
                cx + rx * np.cos(angle) * np.cos(phi) + ry * np.sin(angle) * np.sin(phi),
                cy + rx * np.cos(angle) * np.sin(phi) - ry * np.sin(angle) * np.cos(phi),
                0
            ])

        def convert_elliptical_arc_to_quadratic_bezier_curve(
            cx, cy, rx, ry, phi, start_angle, end_angle, n_components=8
        ):
            theta = (end_angle - start_angle) / n_components / 2
            handles = np.array([
                get_point_on_ellipse(cx, cy, rx / np.cos(theta), ry / np.cos(theta), phi, a)
                for a in np.linspace(
                    start_angle + theta,
                    end_angle - theta,
                    n_components,
                )
            ])
            anchors = np.array([
                get_point_on_ellipse(cx, cy, rx, ry, phi, a)
                for a in np.linspace(
                    start_angle + theta * 2,
                    end_angle,
                    n_components,
                )
            ])
            return handles, anchors

        phi = x_axis_rotation * DEGREES
        x0, y0 = self.get_last_point()[:2]
        cx, cy, start_angle, end_angle = get_arc_center_and_angles(
            x0, y0, rx, ry, phi, large_arc_flag, sweep_flag, point[0], point[1]
        )
        handles, anchors = convert_elliptical_arc_to_quadratic_bezier_curve(
            cx, cy, rx, ry, phi, start_angle, end_angle
        )
        for handle, anchor in zip(handles, anchors):
            self.add_quadratic_bezier_curve_to(handle, anchor)

    def command_to_function(self, command):
        return self.get_command_to_function_map()[command.upper()]

    def get_command_to_function_map(self):
        """
        Associates svg command to VMobject function, and
        the types of arguments it takes in
        """
        return {
            "M": (self.start_new_path, "xy"),
            "L": (self.add_line_to, "xy"),
            "H": (self.add_line_to, "x"),
            "V": (self.add_line_to, "y"),
            "C": (self.add_cubic_bezier_curve_to, "xyxyxy"),
            "S": (self.add_smooth_cubic_curve_to, "xyxy"),
            "Q": (self.add_quadratic_bezier_curve_to, "xyxy"),
            "T": (self.add_smooth_curve_to, "xy"),
            "A": (self.add_elliptical_arc_to, "-----xy"),
            "Z": (self.close_path, ""),
        }

    def get_original_path_string(self):
        return self.path_string<|MERGE_RESOLUTION|>--- conflicted
+++ resolved
@@ -46,12 +46,9 @@
         # TODO, style components should be read in, not defaulted
         "stroke_width": DEFAULT_STROKE_WIDTH,
         "fill_opacity": 1.0,
-<<<<<<< HEAD
         # "fill_color" : LIGHT_GREY,
         "text_scale": 1.0,
-=======
         "path_string_config": {}
->>>>>>> f1c50640
     }
 
     def __init__(self, file_name=None, **kwargs):
