--- conflicted
+++ resolved
@@ -127,18 +127,11 @@
     def get_axis_label(
         self,
         label_tex: str,
-<<<<<<< HEAD
-        axis: np.ndarray,
-        edge: np.ndarray,
-        direction: np.ndarray,
-        buff: float = MED_SMALL_BUFF,
-        ensure_on_screen: bool = False
-=======
         axis: Vect3,
         edge: Vect3,
         direction: Vect3,
-        buff: float = MED_SMALL_BUFF
->>>>>>> df9acfb4
+        buff: float = MED_SMALL_BUFF,
+        ensure_on_screen: bool = False
     ) -> Tex:
         label = Tex(label_tex)
         label.next_to(
