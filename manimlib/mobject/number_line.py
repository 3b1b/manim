from __future__ import annotations

from typing import Iterable, Sequence

from manimlib.constants import *
from manimlib.mobject.geometry import Line
from manimlib.mobject.numbers import DecimalNumber
from manimlib.mobject.types.vectorized_mobject import VGroup
from manimlib.utils.bezier import interpolate
from manimlib.utils.config_ops import digest_config
from manimlib.utils.config_ops import merge_dicts_recursively
from manimlib.utils.simple_functions import fdiv


class NumberLine(Line):
    CONFIG = {
        "color": GREY_B,
        "stroke_width": 2,
        # List of 2 or 3 elements, x_min, x_max, step_size
        "x_range": [-8, 8, 1],
        # How big is one one unit of this number line in terms of absolute spacial distance
        "unit_size": 1,
        "width": None,
        "include_ticks": True,
        "tick_size": 0.1,
        "longer_tick_multiple": 1.5,
        "tick_offset": 0,
        # Change name
        "numbers_with_elongated_ticks": [],
        "include_numbers": False,
        "line_to_number_direction": DOWN,
        "line_to_number_buff": MED_SMALL_BUFF,
        "include_tip": False,
        "tip_config": {
            "width": 0.25,
            "length": 0.25,
        },
        "decimal_number_config": {
            "num_decimal_places": 0,
            "font_size": 36,
        },
        "numbers_to_exclude": None
    }

    def __init__(self, x_range: Sequence[float] | None = None, **kwargs):
        digest_config(self, kwargs)
        if x_range is None:
            x_range = self.x_range
        if len(x_range) == 2:
            x_range = [*x_range, 1]

        x_min, x_max, x_step = x_range
        # A lot of old scenes pass in x_min or x_max explicitly,
        # so this is just here to keep those workin
        self.x_min: float = kwargs.get("x_min", x_min)
        self.x_max: float = kwargs.get("x_max", x_max)
        self.x_step: float = kwargs.get("x_step", x_step)

        super().__init__(self.x_min * RIGHT, self.x_max * RIGHT, **kwargs)
        if self.width:
            self.set_width(self.width)
            self.unit_size = self.get_unit_size()
        else:
            self.scale(self.unit_size)
        self.center()

        if self.include_tip:
            self.add_tip()
            self.tip.set_stroke(
                self.stroke_color,
                self.stroke_width,
            )
        if self.include_ticks:
            self.add_ticks()
        if self.include_numbers:
            self.add_numbers(excluding=self.numbers_to_exclude)

    def get_tick_range(self) -> np.ndarray:
        if self.include_tip:
            x_max = self.x_max
        else:
            x_max = self.x_max + self.x_step
        return np.arange(self.x_min, x_max, self.x_step)

    def add_ticks(self) -> None:
        ticks = VGroup()
        for x in self.get_tick_range():
            size = self.tick_size
            if np.isclose(self.numbers_with_elongated_ticks, x).any():
                size *= self.longer_tick_multiple
            ticks.add(self.get_tick(x, size))
        self.add(ticks)
        self.ticks = ticks

    def get_tick(self, x: float, size: float | None = None) -> Line:
        if size is None:
            size = self.tick_size
        result = Line(size * DOWN, size * UP)
        result.rotate(self.get_angle())
        result.move_to(self.number_to_point(x))
        result.match_style(self)
        return result

    def get_tick_marks(self) -> VGroup:
        return self.ticks

<<<<<<< HEAD
    def number_to_point(self, number):
        alpha = (number - self.x_min) / (self.x_max - self.x_min)
=======
    def number_to_point(self, number: float) -> np.ndarray:
        alpha = float(number - self.x_min) / (self.x_max - self.x_min)
>>>>>>> e812b995
        return interpolate(self.get_start(), self.get_end(), alpha)

    def point_to_number(self, point: np.ndarray) -> float:
        points = self.get_points()
        start = points[0]
        end = points[-1]
        vect = end - start
        proportion = fdiv(
            np.dot(point - start, vect),
            np.dot(end - start, vect),
        )
        return interpolate(self.x_min, self.x_max, proportion)

    def n2p(self, number: float) -> np.ndarray:
        """Abbreviation for number_to_point"""
        return self.number_to_point(number)

    def p2n(self, point: np.ndarray) -> float:
        """Abbreviation for point_to_number"""
        return self.point_to_number(point)

    def get_unit_size(self) -> float:
        return self.get_length() / (self.x_max - self.x_min)

    def get_number_mobject(
        self,
        x: float,
        direction: np.ndarray | None = None,
        buff: float | None = None,
        **number_config
    ) -> DecimalNumber:
        number_config = merge_dicts_recursively(
            self.decimal_number_config, number_config
        )
        if direction is None:
            direction = self.line_to_number_direction
        if buff is None:
            buff = self.line_to_number_buff

        num_mob = DecimalNumber(x, **number_config)
        num_mob.next_to(
            self.number_to_point(x),
            direction=direction,
            buff=buff
        )
        if x < 0 and direction[0] == 0:
            # Align without the minus sign
            num_mob.shift(num_mob[0].get_width() * LEFT / 2)
        return num_mob

    def add_numbers(
        self,
        x_values: Iterable[float] | None = None,
        excluding: Iterable[float] | None =None,
        font_size: int = 24,
        **kwargs
    ) -> VGroup:
        if x_values is None:
            x_values = self.get_tick_range()

        kwargs["font_size"] = font_size

        if excluding is None:
            excluding = self.numbers_to_exclude

        numbers = VGroup()
        for x in x_values:
            if excluding is not None and x in excluding:
                continue
            numbers.add(self.get_number_mobject(x, **kwargs))
        self.add(numbers)
        self.numbers = numbers
        return numbers


class UnitInterval(NumberLine):
    CONFIG = {
        "x_range": [0, 1, 0.1],
        "unit_size": 10,
        "numbers_with_elongated_ticks": [0, 1],
        "decimal_number_config": {
            "num_decimal_places": 1,
        }
    }<|MERGE_RESOLUTION|>--- conflicted
+++ resolved
@@ -104,13 +104,8 @@
     def get_tick_marks(self) -> VGroup:
         return self.ticks
 
-<<<<<<< HEAD
-    def number_to_point(self, number):
+    def number_to_point(self, number: float | np.ndarray) -> np.ndarray:
         alpha = (number - self.x_min) / (self.x_max - self.x_min)
-=======
-    def number_to_point(self, number: float) -> np.ndarray:
-        alpha = float(number - self.x_min) / (self.x_max - self.x_min)
->>>>>>> e812b995
         return interpolate(self.get_start(), self.get_end(), alpha)
 
     def point_to_number(self, point: np.ndarray) -> float:
@@ -164,7 +159,7 @@
     def add_numbers(
         self,
         x_values: Iterable[float] | None = None,
-        excluding: Iterable[float] | None =None,
+        excluding: Iterable[float] | None = None,
         font_size: int = 24,
         **kwargs
     ) -> VGroup:
