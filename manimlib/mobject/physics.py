--- conflicted
+++ resolved
@@ -53,11 +53,7 @@
 		try:
 			self.velocity *= v / get_norm(self.velocity)
 		except:
-<<<<<<< HEAD
 			self.velocity = v
-=======
-			self.velocity = np.sign(self.velocity) * v
->>>>>>> f7c68511
 
 	@property
 	def m(self):
@@ -403,11 +399,7 @@
 			"movement_radius": 0.5,
 		},
 	}
-<<<<<<< HEAD
-	def __init__(self, updater="random_walk", **kwargs):
-=======
-	def __init__(self, max_amount_of_particles=None, **kwargs):
->>>>>>> f7c68511
+	def __init__(self, max_amount_of_particles=None, updater="random_walk", **kwargs):
 		super().__init__(**kwargs)
 		
 		particles = []
