--- conflicted
+++ resolved
@@ -3,12 +3,8 @@
 from collections import defaultdict
 
 from manimlib.constants import *
-<<<<<<< HEAD
-from manimlib.mobject.geometry import Dot, Line, Circle
 from manimlib.mobject.types.vectorized_mobject import VGroup
-=======
 from manimlib.mobject.geometry import Dot, Line, Circle, Arrow
->>>>>>> 073353a5
 from manimlib.utils.space_ops import get_norm
 from manimlib.mobject.svg.tex_mobject import TexMobject
 from manimlib.animation.creation import Write
@@ -280,104 +276,9 @@
 			arc_center=self.initial_position,
 			radius=self.movement_radius
 		)
-<<<<<<< HEAD
 		return self.radius_mobject
 
 
-
-
-# class VGroup(VMobject):
-#     def __init__(self, *vmobjects, **kwargs):
-#         if not all([isinstance(m, VMobject) for m in vmobjects]):
-#             raise Exception("All submobjects must be of type VMobject")
-#         VMobject.__init__(self, **kwargs)
-#         self.add(*vmobjects)
-
-
-
-class Crystal(VGroup):
-	CONFIG = {
-		"theta": 45*DEGREES,
-		"x_min": -10,
-		"x_max":  10,
-		"y_min": -10,
-		"y_max":  10,
-
-		"distance_between_particles": None, # defaults to particle_config.movement_radius
-
-
-		"particle_config": {
-			"movement_radius": 0.5,
-		},
-	}
-	def __init__(self, **kwargs):
-		super().__init__(**kwargs)
-		
-		particles = []
-		for point in self._generate_positions():
-			p = Particle2D(
-				point=point,
-				**self.particle_config,
-			)
-			p.add_updater(p.__class__.random_walk)
-			p.suspend_updating()
-			particles.append(p)
-
-		self.particles = VGroup(*particles)
-		self.add(self.particles)
-
-
-	def _generate_positions(self):
-		radius = self.distance_between_particles or self.particle_config["movement_radius"]
-		# e for effective
-		grid_1_x_min = self.x_min + radius
-		grid_1_x_max = self.x_max - radius
-		grid_1_y_min = self.y_min + radius
-		grid_1_y_max = self.y_max - radius
-
-		step_x = 4 * radius * np.cos(self.theta)
-		step_y = 4 * radius * np.sin(self.theta)
-
-		for x in np.arange(grid_1_x_min, grid_1_x_max+step_x, step_x):
-			for y in np.arange(grid_1_y_min, grid_1_y_max+step_y, step_y):
-				if y > grid_1_y_max or x > grid_1_x_max:
-					continue
-				yield np.array((x, y, 0.))
-
-
-		grid_2_x_min = grid_1_x_min + 0.5 * step_x
-		grid_2_x_max = grid_1_x_max
-		grid_2_y_min = grid_1_y_min + 0.5 * step_y
-		grid_2_y_max = grid_1_y_max
-
-		for x in np.arange(grid_2_x_min, grid_2_x_max+step_x, step_x):
-			for y in np.arange(grid_2_y_min, grid_2_y_max+step_y, step_y):
-				if y > grid_2_y_max or x > grid_2_x_max:
-					continue
-				yield np.array((x, y, 0.))
-
-	def get_particles_by_height(self):
-		particles = defaultdict(list)
-		for p in self.particles:
-			height = np.around(p.initial_position[1], 2)
-			particles[height].append(p)
-		return particles
-
-	def write_simultaneously(self):
-		"""
-		usage:
-		self.play(*crystal.write_simultaneously())
-		"""
-		return [Write(p) for p in self.particles]
-
-	def write_radius_simultaneously(self):
-		"""
-		usage:
-		self.play(*crystal.write_radius_simultaneously())
-		"""
-		return [Write(p.create_radius()) for p in self.particles]
-	
-=======
 
 # can ingerit from Particle2D, but there's no need
 class ChargedParticle(Particle):
@@ -428,4 +329,87 @@
 			)
 		# print(f"force={self.get_force()} ; F={self.F} ; v={self.v}")
 		# print(f"vB={np.cross(self.velocity, self.B)} ; start={self.force_arrow.get_start()} ; end={self.force_arrow.get_end()}")
->>>>>>> 073353a5
+
+
+class Crystal(VGroup):
+	CONFIG = {
+		"theta": 45*DEGREES,
+		"x_min": -10,
+		"x_max":  10,
+		"y_min": -10,
+		"y_max":  10,
+
+		"distance_between_particles": None, # defaults to particle_config.movement_radius
+
+
+		"particle_config": {
+			"movement_radius": 0.5,
+		},
+	}
+	def __init__(self, **kwargs):
+		super().__init__(**kwargs)
+		
+		particles = []
+		for point in self._generate_positions():
+			p = Particle2D(
+				point=point,
+				**self.particle_config,
+			)
+			p.add_updater(p.__class__.random_walk)
+			p.suspend_updating()
+			particles.append(p)
+
+		self.particles = VGroup(*particles)
+		self.add(self.particles)
+
+
+	def _generate_positions(self):
+		radius = self.distance_between_particles or self.particle_config["movement_radius"]
+		# e for effective
+		grid_1_x_min = self.x_min + radius
+		grid_1_x_max = self.x_max - radius
+		grid_1_y_min = self.y_min + radius
+		grid_1_y_max = self.y_max - radius
+
+		step_x = 4 * radius * np.cos(self.theta)
+		step_y = 4 * radius * np.sin(self.theta)
+
+		for x in np.arange(grid_1_x_min, grid_1_x_max+step_x, step_x):
+			for y in np.arange(grid_1_y_min, grid_1_y_max+step_y, step_y):
+				if y > grid_1_y_max or x > grid_1_x_max:
+					continue
+				yield np.array((x, y, 0.))
+
+
+		grid_2_x_min = grid_1_x_min + 0.5 * step_x
+		grid_2_x_max = grid_1_x_max
+		grid_2_y_min = grid_1_y_min + 0.5 * step_y
+		grid_2_y_max = grid_1_y_max
+
+		for x in np.arange(grid_2_x_min, grid_2_x_max+step_x, step_x):
+			for y in np.arange(grid_2_y_min, grid_2_y_max+step_y, step_y):
+				if y > grid_2_y_max or x > grid_2_x_max:
+					continue
+				yield np.array((x, y, 0.))
+
+	def get_particles_by_height(self):
+		particles = defaultdict(list)
+		for p in self.particles:
+			height = np.around(p.initial_position[1], 2)
+			particles[height].append(p)
+		return particles
+
+	def write_simultaneously(self):
+		"""
+		usage:
+		self.play(*crystal.write_simultaneously())
+		"""
+		return [Write(p) for p in self.particles]
+
+	def write_radius_simultaneously(self):
+		"""
+		usage:
+		self.play(*crystal.write_radius_simultaneously())
+		"""
+		return [Write(p.create_radius()) for p in self.particles]
+	