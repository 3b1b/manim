--- conflicted
+++ resolved
@@ -173,10 +173,6 @@
         zs = points[:, 2]
         zs[zs >= distance] = distance - 0.001
         for i in 0, 1:
-<<<<<<< HEAD
-            points[:, i] *= distance / (distance - zs)
-        points += fc
-=======
             if self.exponential_projection:
                 # Proper projedtion would involve multiplying
                 # x and y by d / (d-z).  But for points with high
@@ -190,7 +186,6 @@
                 clip_in_place(factor, 0, 10**6)
             points[:, i] *= factor
         points += frame_center
->>>>>>> 8468d8d7
         return points
 
     def project_point(self, point):
