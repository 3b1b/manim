

import numpy as np

from constants import *

from camera.camera import Camera
from mobject.types.point_cloud_mobject import Point
from mobject.three_d_utils import get_3d_vmob_start_corner
from mobject.three_d_utils import get_3d_vmob_start_corner_unit_normal
from mobject.three_d_utils import get_3d_vmob_end_corner
from mobject.three_d_utils import get_3d_vmob_end_corner_unit_normal
from mobject.value_tracker import ValueTracker

from utils.color import get_shaded_rgb
# from utils.config_ops import digest_config
from utils.space_ops import rotation_about_z
from utils.space_ops import rotation_matrix
from utils.space_ops import center_of_mass
from utils.simple_functions import fdiv


class ThreeDCamera(Camera):
    CONFIG = {
        "sun_vect": 5 * UP + LEFT,
        "shading_factor": 0.2,
        "distance": 20.0,
        "default_distance": 5.0,
        "phi": 0,  # Angle off z axis
        "theta": -90 * DEGREES,  # Rotation about z axis
        "gamma": 0,  # Rotation about normal vector to camera
        "light_source_start_point": 9 * DOWN + 7 * LEFT + 10 * OUT,
        "frame_center": ORIGIN,
        "should_apply_shading": True,
    }

    def __init__(self, *args, **kwargs):
        Camera.__init__(self, *args, **kwargs)
        self.phi_tracker = ValueTracker(self.phi)
        self.theta_tracker = ValueTracker(self.theta)
        self.distance_tracker = ValueTracker(self.distance)
        self.gamma_tracker = ValueTracker(self.gamma)
        self.light_source = Point(self.light_source_start_point)
        self.frame_center = Point(self.frame_center)
        self.fixed_orientation_mobjects = set()
        self.fixed_in_frame_mobjects = set()
        self.reset_rotation_matrix()

    def capture_mobjects(self, mobjects, **kwargs):
        self.reset_rotation_matrix()
        Camera.capture_mobjects(self, mobjects, **kwargs)

    def get_value_trackers(self):
        return [
            self.phi_tracker,
            self.theta_tracker,
            self.distance_tracker,
            self.gamma_tracker,
        ]

    def modified_rgbas(self, vmobject, rgbas):
        if not self.should_apply_shading:
            return rgbas
<<<<<<< HEAD
        is_3d = isinstance(vmobject, ThreeDVMobject)
        has_points = (vmobject.get_num_points() > 0)
        if is_3d and has_points:
=======
        if vmobject.shade_in_3d and (vmobject.get_num_points() > 0):
>>>>>>> ce06e585
            light_source_point = self.light_source.points[0]
            if len(rgbas) < 2:
                shaded_rgbas = rgbas.repeat(2, axis=0)
            else:
                shaded_rgbas = np.array(rgbas[:2])
            shaded_rgbas[0, :3] = get_shaded_rgb(
                shaded_rgbas[0, :3],
                get_3d_vmob_start_corner(vmobject),
                get_3d_vmob_start_corner_unit_normal(vmobject),
                light_source_point,
            )
            shaded_rgbas[1, :3] = get_shaded_rgb(
                shaded_rgbas[1, :3],
                get_3d_vmob_end_corner(vmobject),
                get_3d_vmob_end_corner_unit_normal(vmobject),
                light_source_point,
            )
            return shaded_rgbas
        return rgbas

    def get_stroke_rgbas(self, vmobject, background=False):
        return self.modified_rgbas(
            vmobject, vmobject.get_stroke_rgbas(background)
        )

    def get_fill_rgbas(self, vmobject):
        return self.modified_rgbas(
            vmobject, vmobject.get_fill_rgbas()
        )

    def display_multiple_vectorized_mobjects(self, vmobjects, pixel_array):
        rot_matrix = self.get_rotation_matrix()

        def z_key(vmob):
            # Assign a number to a three dimensional mobjects
            # based on how close it is to the camera
            if vmob.shade_in_3d:
                return np.dot(
                    vmob.get_center(),
                    rot_matrix.T
                )[2]
            else:
                return np.inf
        Camera.display_multiple_vectorized_mobjects(
            self, sorted(vmobjects, key=z_key), pixel_array
        )

    def get_phi(self):
        return self.phi_tracker.get_value()

    def get_theta(self):
        return self.theta_tracker.get_value()

    def get_distance(self):
        return self.distance_tracker.get_value()

    def get_gamma(self):
        return self.gamma_tracker.get_value()

    def get_frame_center(self):
        return self.frame_center.points[0]

    def set_phi(self, value):
        self.phi_tracker.set_value(value)

    def set_theta(self, value):
        self.theta_tracker.set_value(value)

    def set_distance(self, value):
        self.distance_tracker.set_value(value)

    def set_gamma(self, value):
        self.gamma_tracker.set_value(value)

    def set_frame_center(self, point):
        self.frame_center.move_to(point)

    def reset_rotation_matrix(self):
        self.rotation_matrix = self.generate_rotation_matrix()

    def get_rotation_matrix(self):
        return self.rotation_matrix

    def generate_rotation_matrix(self):
        phi = self.get_phi()
        theta = self.get_theta()
        gamma = self.get_gamma()
        matrices = [
            rotation_about_z(-theta - 90 * DEGREES),
            rotation_matrix(-phi, RIGHT),
            rotation_about_z(gamma),
        ]
        result = np.identity(3)
        for matrix in matrices:
            result = np.dot(matrix, result)
        return result

    def project_points(self, points):
        frame_center = self.get_frame_center()
        distance = self.get_distance()
        rot_matrix = self.get_rotation_matrix()

        points -= frame_center
        points = np.dot(points, rot_matrix.T)
        zs = points[:, 2]
<<<<<<< HEAD
        zs[zs >= distance] = distance - 0.001
        for i in 0, 1:
            points[:, i] *= distance / (distance - zs)
        points += fc
        return points
=======
        for i in 0, 1:
            # Proper projedtion would involve multiplying
            # x and y by d / (d-z).  But for points with high
            # z value, this causes weird artifacts, and applying
            # the exponential helps smooth it out.
            factor = np.exp(zs / distance)
            lt0 = zs < 0
            factor[lt0] = (distance / (distance - zs[lt0]))
            points[:, i] *= factor
        points += frame_center
        return points

    def project_point(self, point):
        return self.project_points(point.reshape((1, 3)))[0, :]

    def transform_points_pre_display(self, mobject, points):
        fixed_orientation = mobject in self.fixed_orientation_mobjects
        fixed_in_frame = mobject in self.fixed_in_frame_mobjects

        if fixed_in_frame:
            return points
        if fixed_orientation:
            center = center_of_mass(points)
            new_center = self.project_point(center)
            return points + (new_center - center)
        else:
            return self.project_points(points)

    def add_fixed_orientation_mobjects(self, *mobjects):
        for mobject in self.extract_mobject_family_members(mobjects):
            self.fixed_orientation_mobjects.add(mobject)

    def add_fixed_in_frame_mobjects(self, *mobjects):
        for mobject in self.extract_mobject_family_members(mobjects):
            self.fixed_in_frame_mobjects.add(mobject)

    def remove_fixed_orientation_mobjects(self, *mobjects):
        for mobject in self.extract_mobject_family_members(mobjects):
            if mobject in self.fixed_orientation_mobjects:
                self.fixed_orientation_mobjects.remove(mobject)

    def remove_fixed_in_frame_mobjects(self, *mobjects):
        for mobject in self.extract_mobject_family_members(mobjects):
            if mobject in self.fixed_in_frame_mobjects:
                self.fixed_in_frame_mobjects.remove(mobject)
>>>>>>> ce06e585
<|MERGE_RESOLUTION|>--- conflicted
+++ resolved
@@ -61,13 +61,9 @@
     def modified_rgbas(self, vmobject, rgbas):
         if not self.should_apply_shading:
             return rgbas
-<<<<<<< HEAD
         is_3d = isinstance(vmobject, ThreeDVMobject)
         has_points = (vmobject.get_num_points() > 0)
         if is_3d and has_points:
-=======
-        if vmobject.shade_in_3d and (vmobject.get_num_points() > 0):
->>>>>>> ce06e585
             light_source_point = self.light_source.points[0]
             if len(rgbas) < 2:
                 shaded_rgbas = rgbas.repeat(2, axis=0)
@@ -173,23 +169,10 @@
         points -= frame_center
         points = np.dot(points, rot_matrix.T)
         zs = points[:, 2]
-<<<<<<< HEAD
         zs[zs >= distance] = distance - 0.001
         for i in 0, 1:
             points[:, i] *= distance / (distance - zs)
         points += fc
-        return points
-=======
-        for i in 0, 1:
-            # Proper projedtion would involve multiplying
-            # x and y by d / (d-z).  But for points with high
-            # z value, this causes weird artifacts, and applying
-            # the exponential helps smooth it out.
-            factor = np.exp(zs / distance)
-            lt0 = zs < 0
-            factor[lt0] = (distance / (distance - zs[lt0]))
-            points[:, i] *= factor
-        points += frame_center
         return points
 
     def project_point(self, point):
@@ -224,5 +207,4 @@
     def remove_fixed_in_frame_mobjects(self, *mobjects):
         for mobject in self.extract_mobject_family_members(mobjects):
             if mobject in self.fixed_in_frame_mobjects:
-                self.fixed_in_frame_mobjects.remove(mobject)
->>>>>>> ce06e585
+                self.fixed_in_frame_mobjects.remove(mobject)