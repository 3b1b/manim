<<<<<<< HEAD
argparse==1.4.0
colour==0.1.5
numpy==1.16.4
Pillow==5.2.0
progressbar==2.5
scipy==1.3.0
tqdm==4.24.0
pygments==2.6.1
opencv-python==3.4.2.17
pycairo==1.17.1; sys_platform == 'linux'
pycairo>=1.18.1; sys_platform == 'win32'
pydub==0.23.0
pyreadline==2.1; sys_platform == 'win32'
=======
argparse
colour
numpy
Pillow
progressbar
scipy
tqdm
opencv-python
pycairo
pydub
pyreadline; sys_platform == 'win32'
>>>>>>> dbdd7996
<|MERGE_RESOLUTION|>--- conflicted
+++ resolved
@@ -1,4 +1,3 @@
-<<<<<<< HEAD
 argparse==1.4.0
 colour==0.1.5
 numpy==1.16.4
@@ -11,17 +10,4 @@
 pycairo==1.17.1; sys_platform == 'linux'
 pycairo>=1.18.1; sys_platform == 'win32'
 pydub==0.23.0
-pyreadline==2.1; sys_platform == 'win32'
-=======
-argparse
-colour
-numpy
-Pillow
-progressbar
-scipy
-tqdm
-opencv-python
-pycairo
-pydub
-pyreadline; sys_platform == 'win32'
->>>>>>> dbdd7996
+pyreadline==2.1; sys_platform == 'win32'