argparse
colour
numpy
Pillow
progressbar
scipy
tqdm
opencv-python
pycairo
pydub
<<<<<<< HEAD
pyreadline; sys_platform == 'win32'
coverage
=======
pygments
pyreadline; sys_platform == 'win32'
>>>>>>> 3c1a6bb8
<|MERGE_RESOLUTION|>--- conflicted
+++ resolved
@@ -8,10 +8,6 @@
 opencv-python
 pycairo
 pydub
-<<<<<<< HEAD
-pyreadline; sys_platform == 'win32'
-coverage
-=======
 pygments
 pyreadline; sys_platform == 'win32'
->>>>>>> 3c1a6bb8
+coverage