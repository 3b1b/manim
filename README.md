--- conflicted
+++ resolved
@@ -194,7 +194,7 @@
 ```sh
 manim example_scenes/basic.py SquareToCircle -pl
 ```
-<<<<<<< HEAD
+
 ### For developers:
 
 - Run the following command to install manim:
@@ -205,8 +205,6 @@
 ```sh
 manim example_scenes.py SquareToCircle -pl
 ```
-=======
->>>>>>> a933dd37
 
 ![](./readme-assets/command.png)
 
