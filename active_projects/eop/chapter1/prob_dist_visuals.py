--- conflicted
+++ resolved
@@ -193,10 +193,7 @@
         #     FadeIn(dice_unit_rect),
         #     FadeIn(dice_table.rows)
         # )
-<<<<<<< HEAD
         # self.add(dice_unit_rect, dice_table_rows)
-=======
->>>>>>> 84e5fc62
 
         for (cell, label) in zip(dice_table.cells, dice_table.labels):
             cell.add(label)
@@ -205,16 +202,10 @@
         #     LaggedStart(FadeIn, dice_table_grouped_cells,
         #         lag_ratio = lag_ratio, run_time = run_time)
         # )
-<<<<<<< HEAD
+
         self.remove(dice_table) # Remove the table
         self.add(dice_table_grouped_cells) # Add in the reorganized version
-=======
-        self.play(
-            FadeIn(dice_table_grouped_cells),
-            FadeIn(dice_unit_rect),
-            FadeIn(dice_table.rows)
-        )
->>>>>>> 84e5fc62
+
 
         self.wait(3)
 
@@ -235,7 +226,7 @@
             FadeOut(dice_table.rows),
             FadeOut(dice_unit_rect),
         )
-<<<<<<< HEAD
+        
         
         # Animating the dice_table_group (which is what you had been
         # manipulating above), instead of the dice_table, seems to work.
@@ -249,8 +240,7 @@
         # dice_table_target.scale(0.5).to_corner(UR, buff = MED_LARGE_BUFF)
 
         # self.play(Transform(dice_table, dice_table_target))
-=======
->>>>>>> 84e5fc62
+
 
         self.wait(3)
 
