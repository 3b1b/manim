--- conflicted
+++ resolved
@@ -2,8 +2,6 @@
 
 OUTPUT_DIRECTORY = "temperature"
 
-<<<<<<< HEAD
-=======
 internal_energy_of_all_particles = TexMobject("U=\\frac{3}{2}N k_B T")
 energy_of_a_single_particle = TexMobject("E=\\frac{U}{N}")
 energy_of_a_single_particle_2 = TexMobject("E=\\frac{3}{2} k_B T")
@@ -12,7 +10,6 @@
 velocity_of_particle_extracted = TexMobject("v = \\sqrt{\\frac{3 k_B T}{m}}")
 velocity_of_particle_extracted_as_func_of_T = TexMobject("v = \\sqrt{\\frac{3 k_B}{m}}\\cdot\\sqrt{T}")
 
->>>>>>> a45178f6
 def color(hot=0):
 	cold_color = [0x58, 0xC4, 0xDD]
 	hot_color = [0xff, 0x00, 0x00]
@@ -31,33 +28,6 @@
 MAX_HOT = MIN_COLD = 100
 MIN_HOT = MAX_COLD = 0
 
-<<<<<<< HEAD
-class Particle(Dot):
-	def __init__(self, point=ORIGIN, velocity=1, mass=1, allowed_movement=1, **kwargs):
-		self.velocity = velocity
-		self.mass = mass
-		self.allowed_movement = allowed_movement
-		self.initial_position = point
-		super().__init__(point, **kwargs)
-
-	def __repr__(self):
-		return f"Particle, v={self.velocity}, m={self.mass}"
-
-	def colide(self, other):
-		m1 = self.mass
-		m2 = other.mass
-		v1 = self.velocity
-		v2 = other.velocity
-
-		v1_new = v1 * (m1-m2)/(m1+m2) + v2 * (2*m2) / (m1+m2)
-		v2_new = v1 * (2*m1)/(m1+m2) + v2 * (m2-m1) / (m1+m2)
-		return v1_new, v2_new
-
-	def update_position(self, dt):
-		if abs(self.get_center()[0] - self.initial_position[0]) >= self.allowed_movement:
-			self.velocity *= -1
-		self.shift(self.velocity * dt * RIGHT)
-=======
 class TestParticles(Scene):
 	def construct(self):
 		self.wait(0.2)
@@ -84,7 +54,6 @@
 			self.play(Write(p))
 		p.add_updater(p.__class__.back_and_forth)
 		return p
->>>>>>> a45178f6
 
 class IntroduceTemperature(Scene):
 	CONFIG = {
