--- conflicted
+++ resolved
@@ -83,9 +83,6 @@
         self.submobjects = list(mobjects) + self.submobjects
         return self
 
-    def add_to_front(self, *mobjects):
-        return self.add_to_back(*mobjects)
-
     def remove(self, *mobjects):
         for mobject in mobjects:
             if mobject in self.submobjects:
@@ -100,16 +97,11 @@
         Ensures all attributes which are mobjects are included
         in the submobjects list.
         """
-<<<<<<< HEAD
-        mobject_attrs = [x for x in list(self.__dict__.values()) if isinstance(x, Mobject)]
-        self.submobjects = list_update(self.submobjects, mobject_attrs)
-=======
         mobject_attrs = filter(
             lambda x: isinstance(x, Mobject),
             self.__dict__.values()
         )
         self.add(*mobject_attrs)
->>>>>>> 6b701e90
         return self
 
     def apply_over_attr_arrays(self, func):
