--- conflicted
+++ resolved
@@ -6,10 +6,6 @@
 from mobject.types.vectorized_mobject import VGroup
 from mobject.geometry import Square
 
-<<<<<<< HEAD
-from utils.config_ops import digest_config
-=======
->>>>>>> ce06e585
 from utils.iterables import tuplify
 from utils.space_ops import z_to_vector
 
@@ -17,7 +13,6 @@
 
 
 class ThreeDVMobject(VMobject):
-<<<<<<< HEAD
     CONFIG = {}
 
     def __init__(self, vmobject=None, **kwargs):
@@ -71,11 +66,6 @@
         return self.get_unit_normal(
             self.get_end_corner_index()
         )
-=======
-    CONFIG = {
-        "shade_in_3d": True,
-    }
->>>>>>> ce06e585
 
 
 class ParametricSurface(VGroup):
@@ -156,11 +146,7 @@
 class Sphere(ParametricSurface):
     CONFIG = {
         "resolution": (12, 24),
-<<<<<<< HEAD
         "radius": 3,
-=======
-        "radius": 1,
->>>>>>> ce06e585
         "u_min": 0.001,
         "u_max": PI - 0.001,
         "v_min": 0,
