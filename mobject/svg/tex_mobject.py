--- conflicted
+++ resolved
@@ -46,12 +46,8 @@
             del kwargs["template_tex_file"]
         file_name = tex_to_svg_file(
             self.get_modified_expression(tex_string),
-<<<<<<< HEAD
             self.template_tex_file,
             **kwargs
-=======
-            self.template_tex_file_body
->>>>>>> 1c3dcfb0
         )
         SVGMobject.__init__(self, file_name=file_name, **kwargs)
         if self.height is None:
