from mobject.tex_mobject import TexMobject
from mobject import Mobject
from mobject.image_mobject import ImageMobject
from mobject.vectorized_mobject import VMobject

from animation.animation import Animation
from animation.transform import *
from animation.simple_animations import *
from topics.geometry import *
from topics.characters import *
from topics.functions import *
from topics.number_line import *
from topics.numerals import *
from scene import Scene
from camera import Camera
from mobject.svg_mobject import *
from mobject.tex_mobject import *
from mobject.vectorized_mobject import *

from topics.matrix import *
from topics.vector_space_scene import *

import helpers
#import myhelpers
import math


def curvy_squish(point):
    x, y, z = point
    return (x+np.cos(y))*RIGHT + (y+np.sin(x))*UP

def get_det_text(matrix, determinant = None, background_rect = True):
    parens = TexMobject(["(", ")"])
    parens.scale(2)
    parens.stretch_to_fit_height(matrix.get_height())
    l_paren, r_paren = parens.split()
    l_paren.next_to(matrix, LEFT, buff = 0.1)
    r_paren.next_to(matrix, RIGHT, buff = 0.1)
    det = TextMobject("det").next_to(l_paren, LEFT, buff = 0.1)
    if background_rect:
        det.add_background_rectangle()
    det_text = VMobject(det, l_paren, r_paren)
    if determinant is not None:
        eq = TexMobject("=")
        eq.next_to(r_paren, RIGHT, buff = 0.1)
        result = TexMobject(str(determinant))
        result.next_to(eq, RIGHT, buff = 0.2)
        det_text.add(eq, result)
    return det_text

class Test(VectorScene):
    def construct(self):
        self.setup()
        self.test()
        self.dither()

    def test(self):
        a_vector = Vector(np.array([1,1]))
        myhelpers.put_vector_at(a_vector, np.array([2,2,0]))
        self.add_vector(a_vector)
        self.dither()
        self.dither()
        another_vector = Vector(np.array([-2,2]))
        another_vector = myhelpers.put_vector_at(another_vector, np.array([-3,-1,0]))
        print(another_vector.points)
        self.add_vector(another_vector)

class Det2(LinearTransformationScene):
    def construct(self):
        self.setup()
        self.add_unit_square()
        a, b, c, d = 3, 2, 3.5, 2
        self.dither()
        self.apply_transposed_matrix([[a, 0], [0, 1]])
        i_brace = Brace(self.i_hat, DOWN)
        width = TexMobject("a").scale(1.5)
        i_brace.put_at_tip(width)
        width.highlight(X_COLOR)
        width.add_background_rectangle()
        self.play(GrowFromCenter(i_brace), Write(width))
        self.dither()

        self.apply_transposed_matrix([[1, 0], [0, d]])
        side_brace = Brace(self.square, RIGHT)
        height = TexMobject("d").scale(1.5)
        side_brace.put_at_tip(height)
        height.highlight(Y_COLOR)
        height.add_background_rectangle()
        self.play(GrowFromCenter(side_brace), Write(height))
        self.dither()

        self.apply_transposed_matrix(
            [[1, 0], [float(b)/d, 1]],
            added_anims = [
                ApplyMethod(m.shift, b*RIGHT)
                for m in side_brace, height
            ]
        )
        self.dither()
        self.play(*map(FadeOut, [i_brace, side_brace, width, height]))
        matrix1 = np.dot(
            [[a, b], [c, d]],
            np.linalg.inv([[a, b], [0, d]])
        )
        matrix2 = np.dot(
            [[a, b], [-c, d]],
            np.linalg.inv([[a, b], [c, d]])
        )
        self.apply_transposed_matrix(matrix1.transpose(), path_arc = 0)
        self.dither()
        self.apply_transposed_matrix(matrix2.transpose(), path_arc = 0)
        self.dither()

<<<<<<< HEAD
a_mat, b_mat, c_mat, d_mat = 3,1,-1,2
class Det3(LinearTransformationScene):
    global a_mat
    global b_mat
    global c_mat
    global d_mat
=======

class Det3(LinearTransformationScene):
    #shows geometric derivation of formula for determinant
>>>>>>> 3874ddec
    def construct(self):
        self.setup()
        self.add_unit_square()
        self.apply_transposed_matrix([[a_mat, b_mat], [c_mat, d_mat]], run_time = 0)
        self.add_braces()
        self.add_polygons()
        self.show_formula()
        self.dither()

    def get_matrix(self):
        matrix = Matrix([["a", "b"], ["c", "d"]])
        matrix.highlight_columns(X_COLOR, Y_COLOR)
        ma, mb, mc, md = matrix.get_entries().split()
        ma.shift(0.1*DOWN)
        mc.shift(0.7*mc.get_height()*DOWN)
        matrix.shift(2*DOWN+4*LEFT)
        return matrix

    def add_polygons(self):
        a = self.i_hat.get_end()[0]*RIGHT
        b = self.j_hat.get_end()[0]*RIGHT
        c = self.i_hat.get_end()[1]*UP
        d = self.j_hat.get_end()[1]*UP

        shapes_colors_and_tex = [
            (Polygon(ORIGIN, a, a+c), MAROON, "ac/2"),
            (Polygon(ORIGIN, d+b, d, d), TEAL, "\\dfrac{bd}{2}"),
            (Polygon(a+c, a+b+c, a+b+c, a+b+c+d), TEAL, "\\dfrac{bd}{2}"),
            (Polygon(b+d, a+b+c+d, b+c+d), MAROON, "ac/2"),
            (Polygon(a, a+b, a+b+c, a+c), PINK, "bc"),
            (Polygon(d, d+b, d+b+c, d+c), PINK, "bc"),
        ]
        if a_mat < 0:
            shapes_colors_and_tex[1], shapes_colors_and_tex[2], shapes_colors_and_tex[4], shapes_colors_and_tex[5]= [
                (Polygon(ORIGIN, d+b, d, d),TEAL, "\\dfrac{bd}{2}"),
                (Polygon(a+c, a+b+c, a+b+c, a+b+c+d), TEAL, "\\dfrac{bd}{2}"),
                (Polygon(a,a+b,a+b+c,a+c), PINK, "bc"),
                (Polygon(d,d+b,d+b+c,d+c), PINK, "bc"),

            ]
        everyone = VMobject()
        for shape, color, tex in shapes_colors_and_tex:
            shape.set_stroke(width = 0)
            shape.set_fill(color = color, opacity = 0.7)
            tex_mob = TexMobject(tex)
            tex_mob.scale(0.7)
            tex_mob.move_to(shape.get_center_of_mass())
            everyone.add(shape, tex_mob)
        self.play(FadeIn(
            everyone,
            submobject_mode = "lagged_start",
            run_time = 1
        ))

    def add_braces(self):
        a = self.i_hat.get_end()[0]*RIGHT
        b = self.j_hat.get_end()[0]*RIGHT
        c = self.i_hat.get_end()[1]*UP
        d = self.j_hat.get_end()[1]*UP

        quads = [
            (ORIGIN, a, DOWN, "a"),
            (a, a+b, DOWN, "b"),
            (a+b, a+b+c, RIGHT, "c"),
            (a+b+c, a+b+c+d, RIGHT, "d"),
            (a+b+c+d, b+c+d, UP, "a"),
            (b+c+d, d+c, UP, "b"),
            (d+c, d, LEFT, "c"),
            (d, ORIGIN, LEFT, "d"),
        ]

        if a_mat < 0:
            quads[2],quads[3],quads[6],quads[7] = [
                (a+b, a+b+c, LEFT,"2"),
                (a+b+c,a+b+c+d, LEFT, "3"),
                (d+c, d, RIGHT, "6"),
                (d, ORIGIN, RIGHT, "7")
            ]


        everyone = VMobject()
        for p1, p2, direction, char in quads:
            line = Line(p1, p2)
            brace = Brace(line, direction, buff = 0)
            text = brace.get_text(char)
            text.add_background_rectangle()
            if char in ["a", "c"]:
                text.highlight(X_COLOR)
            else:
                text.highlight(Y_COLOR)
            everyone.add(brace, text)
        self.play(Write(everyone), run_time = 1)


    def show_formula(self):
        matrix = self.get_matrix()
        det_text = get_det_text(matrix)
        f_str = "=(a+b)(c+d)-ac-bd-2bc=ad-bc"
        formula = TexMobject(f_str)

        formula.next_to(det_text, RIGHT)
        everyone = VMobject(det_text, matrix, formula)
        everyone.scale_to_fit_width(2*SPACE_WIDTH - 1)
        everyone.next_to(DOWN, DOWN)
        background_rect = BackgroundRectangle(everyone)
        self.play(
            ShowCreation(background_rect),
            Write(everyone)
        )
        self.dither()



global_v_coords = [2,1]
global_transposed_matrix = np.array([[1,3], [-1,-3]])
global_result = np.dot(np.array(global_v_coords), np.array(global_transposed_matrix))
class Det1(LinearTransformationScene):
    #shows transformation by a matrix with determinant zero
    global global_v_coords
    global global_transposed_matrix
    CONFIG = {
        "transposed_matrix" : global_transposed_matrix,
        "v_coords" : global_v_coords,
        "v_coord_strings" : [str(global_v_coords[0]), str(global_v_coords[1])],
        "result_coords_string" : """
            =
            \\left[ \\begin{array}{c}
                """+str(global_v_coords[0])+"""("""+str(global_transposed_matrix[0][0])+""") + """+str(global_v_coords[1])+"""("""+str(global_transposed_matrix[1][0])+""") \\\\
                """+str(global_v_coords[0])+"""("""+str(global_transposed_matrix[0][1])+""") + """+str(global_v_coords[1])+"""("""+str(global_transposed_matrix[1][1])+""")
            \\end{array}\\right]
            =
            \\left[ \\begin{array}{c}
                """+str(global_result[0])+""" \\\\
                """+str(global_result[1])+"""
            \\end{array}\\right]
        """
    }
    def construct(self):
        self.setup()
        self.label_bases()
        self.introduce_vector()
        self.apply_transposed_matrix(self.transposed_matrix)
        #new_matrix = np.dot(np.linalg.inv(self.transposed_matrix), self.transposed_matrix.T)
        #self.apply_transposed_matrix(new_matrix)
        self.write_linear_map_rule()
        self.show_basis_vector_coords()

    def label_bases(self):
        triplets = [
            (self.i_hat, "\\hat{\\imath}", X_COLOR),
            (self.j_hat, "\\hat{\\jmath}", Y_COLOR),
        ]
        label_mobs = []
        for vect, label, color in triplets:
            label_mobs.append(self.add_transformable_label(
                vect, label, "\\text{Transformed } " + label,
                color = color,
                direction = "right",
            ))
        self.i_label, self.j_label = label_mobs

    def introduce_vector(self):
        v = self.add_vector(self.v_coords)
        coords = Matrix(self.v_coords)
        coords.scale(VECTOR_LABEL_SCALE_FACTOR)
        coords.next_to(v.get_end(), np.sign(self.v_coords[0])*RIGHT)
        self.play(Write(coords, run_time = 1))
        v_def = self.get_v_definition()
        pre_def = VMobject(
            VectorizedPoint(coords.get_center()),
            VMobject(*[
                mob.copy()
                for mob in coords.get_mob_matrix().flatten()
            ])
        )
        self.play(Transform(
            pre_def, v_def,
            run_time = 2,
            submobject_mode = "all_at_once"
        ))
        self.remove(pre_def)
        self.add_foreground_mobject(v_def)
        self.show_linear_combination(clean_up=False)
        self.remove(coords)

    def show_linear_combination(self, clean_up = True):
        vector = NiceVector(np.append(self.v_coords, [0]))
        vectorlist = vector.linear_decomposition()
        total_vec = np.array([0,0,0])
        i_hat = [int(val) for val in self.i_hat.get_end()]
        j_hat = [int(val) for val in self.j_hat.get_end()]
        for i in range(len(vectorlist)):
            vec = vectorlist[i]
            vec_stuff = np.array([int(val) for val in vec.get_end()])
            if abs(int(vectorlist[i].get_end()[0])):
                vec = NiceVector(vec.get_end()).highlight(X_COLOR)
            else:
                vec = NiceVector(vec.get_end()).highlight(Y_COLOR)
            vec.put_at(total_vec)
            self.add_nice_vector(vec)
            total_vec += np.array([vec_stuff[0]*i_hat[0] + vec_stuff[1]*j_hat[0], vec_stuff[0]*i_hat[1] + vec_stuff[1]*j_hat[1], 0])
            vectorlist[i] = vec
            self.add_transformable_mobject(vec)
        if clean_up:
            for vec in vectorlist:
                self.remove(vec)

    def get_v_definition(self):
        v_def = TexMobject([
            "\\vec{\\textbf{v}}",
            " = %s"%self.v_coord_strings[0],
            "\\hat{\\imath}",
            "+%s"%self.v_coord_strings[1],
            "\\hat{\\jmath}",
        ])
        v, equals_neg_1, i_hat, plus_2, j_hat = v_def.split()
        v.highlight(YELLOW)
        i_hat.highlight(X_COLOR)
        j_hat.highlight(Y_COLOR)
        v_def.add_background_rectangle()
        v_def.to_corner(UP + LEFT)
        self.v_def = v_def
        return v_def

    def write_linear_map_rule(self):
        rule = TexMobject([
            "\\text{Transformed } \\vec{\\textbf{v}}",
            " = %s"%self.v_coord_strings[0],
            "(\\text{Transformed }\\hat{\\imath})",
            "+%s"%self.v_coord_strings[1],
            "(\\text{Transformed } \\hat{\\jmath})",
        ])
        v, equals_neg_1, i_hat, plus_2, j_hat = rule.split()
        v.highlight(YELLOW)
        i_hat.highlight(X_COLOR)
        j_hat.highlight(Y_COLOR)
        rule.scale(0.85)
        rule.next_to(self.v_def, DOWN, buff = 0.2)
        rule.to_edge(LEFT)
        rule.add_background_rectangle()

        self.play(Write(rule, run_time = 2))
        self.dither()
        self.linear_map_rule = rule


    def show_basis_vector_coords(self):
        i_coords = matrix_to_mobject(self.transposed_matrix[0])
        j_coords = matrix_to_mobject(self.transposed_matrix[1])
        i_coords.highlight(X_COLOR)
        j_coords.highlight(Y_COLOR)
        for coords in i_coords, j_coords:
            coords.add_background_rectangle()
            coords.scale(0.7)
        i_coords.next_to(self.i_hat.get_end(), RIGHT)
        j_coords.next_to(self.j_hat.get_end(), LEFT)

        calculation = TexMobject([
            " = %s"%self.v_coord_strings[0],
            matrix_to_tex_string(self.transposed_matrix[0]),
            "+%s"%self.v_coord_strings[1],
            matrix_to_tex_string(self.transposed_matrix[1]),
        ])
        equals_neg_1, i_hat, plus_2, j_hat = calculation.split()
        i_hat.highlight(X_COLOR)
        j_hat.highlight(Y_COLOR)
        calculation.scale(0.8)
        calculation.next_to(self.linear_map_rule, DOWN)
        calculation.to_edge(LEFT)
        calculation.add_background_rectangle()

        result = TexMobject(self.result_coords_string)
        result.scale(0.8)
        result.add_background_rectangle()
        result.next_to(calculation, DOWN)
        result.to_edge(LEFT)

        self.play(Write(i_coords, run_time = 1))
        self.dither()
        self.play(Write(j_coords, run_time = 1))
        self.dither()
        self.play(Write(calculation))
        self.dither()
        self.play(Write(result))
        self.dither()

global_v_coords = [-1,4]
global_transposed_matrix = np.array([[4,3], [-2,1]])
global_result = np.dot(np.array(global_v_coords), np.array(global_transposed_matrix))
class Test2(LinearTransformationScene): 
    #shows linear transformation of a vector wrt its linear decomposition into basis vectors
    global global_v_coords
    global global_transposed_matrix
    CONFIG = {
        "transposed_matrix" : global_transposed_matrix,
        "v_coords" : global_v_coords,
        "v_coord_strings" : [str(global_v_coords[0]), str(global_v_coords[1])],
        "result_coords_string" : """
            =
            \\left[ \\begin{array}{c}
                """+str(global_v_coords[0])+"""("""+str(global_transposed_matrix[0][0])+""") + """+str(global_v_coords[1])+"""("""+str(global_transposed_matrix[1][0])+""") \\\\
                """+str(global_v_coords[0])+"""("""+str(global_transposed_matrix[0][1])+""") + """+str(global_v_coords[1])+"""("""+str(global_transposed_matrix[1][1])+""")
            \\end{array}\\right]
            =
            \\left[ \\begin{array}{c}
                """+str(global_result[0])+""" \\\\
                """+str(global_result[1])+"""
            \\end{array}\\right]
        """
    }
    def construct(self):
        self.setup()
        self.label_bases()
        self.introduce_vector()
        self.apply_transposed_matrix(self.transposed_matrix)
        #new_matrix = np.dot(np.linalg.inv(self.transposed_matrix), self.transposed_matrix.T)
        #self.apply_transposed_matrix(new_matrix)
        self.write_linear_map_rule()
        self.show_basis_vector_coords()

    def label_bases(self):
        triplets = [
            (self.i_hat, "\\hat{\\imath}", X_COLOR),
            (self.j_hat, "\\hat{\\jmath}", Y_COLOR),
        ]
        label_mobs = []
        for vect, label, color in triplets:
            label_mobs.append(self.add_transformable_label(
                vect, label, "\\text{Transformed } " + label,
                color = color,
                direction = "right",
            ))
        self.i_label, self.j_label = label_mobs

    def introduce_vector(self):
        v = self.add_vector(self.v_coords)
        coords = Matrix(self.v_coords)
        coords.scale(VECTOR_LABEL_SCALE_FACTOR)
        coords.next_to(v.get_end(), np.sign(self.v_coords[0])*RIGHT)
        self.play(Write(coords, run_time = 1))
        v_def = self.get_v_definition()
        pre_def = VMobject(
            VectorizedPoint(coords.get_center()),
            VMobject(*[
                mob.copy()
                for mob in coords.get_mob_matrix().flatten()
            ])
        )
        self.play(Transform(
            pre_def, v_def,
            run_time = 2,
            submobject_mode = "all_at_once"
        ))
        self.remove(pre_def)
        self.add_foreground_mobject(v_def)
        self.show_linear_combination(clean_up=False)
        self.remove(coords)

    def show_linear_combination(self, clean_up = True):
        vector = NiceVector(np.append(self.v_coords, [0]))
        vectorlist = vector.linear_decomposition()
        total_vec = np.array([0,0,0])
        i_hat = [int(val) for val in self.i_hat.get_end()]
        j_hat = [int(val) for val in self.j_hat.get_end()]
        for i in range(len(vectorlist)):
            vec = vectorlist[i]
            vec_stuff = np.array([int(val) for val in vec.get_end()])
            if abs(int(vectorlist[i].get_end()[0])):
                vec = NiceVector(vec.get_end()).highlight(X_COLOR)
            else:
                vec = NiceVector(vec.get_end()).highlight(Y_COLOR)
            vec.put_at(total_vec)
            self.add_nice_vector(vec)
            total_vec += np.array([vec_stuff[0]*i_hat[0] + vec_stuff[1]*j_hat[0], vec_stuff[0]*i_hat[1] + vec_stuff[1]*j_hat[1], 0])
            vectorlist[i] = vec
            self.add_transformable_mobject(vec)
        if clean_up:
            for vec in vectorlist:
                self.remove(vec)

    def get_v_definition(self):
        v_def = TexMobject([
            "\\vec{\\textbf{v}}",
            " = %s"%self.v_coord_strings[0],
            "\\hat{\\imath}",
            "+%s"%self.v_coord_strings[1],
            "\\hat{\\jmath}",
        ])
        v, equals_neg_1, i_hat, plus_2, j_hat = v_def.split()
        v.highlight(YELLOW)
        i_hat.highlight(X_COLOR)
        j_hat.highlight(Y_COLOR)
        v_def.add_background_rectangle()
        v_def.to_corner(UP + LEFT)
        self.v_def = v_def
        return v_def

    def write_linear_map_rule(self):
        rule = TexMobject([
            "\\text{Transformed } \\vec{\\textbf{v}}",
            " = %s"%self.v_coord_strings[0],
            "(\\text{Transformed }\\hat{\\imath})",
            "+%s"%self.v_coord_strings[1],
            "(\\text{Transformed } \\hat{\\jmath})",
        ])
        v, equals_neg_1, i_hat, plus_2, j_hat = rule.split()
        v.highlight(YELLOW)
        i_hat.highlight(X_COLOR)
        j_hat.highlight(Y_COLOR)
        rule.scale(0.85)
        rule.next_to(self.v_def, DOWN, buff = 0.2)
        rule.to_edge(LEFT)
        rule.add_background_rectangle()

        self.play(Write(rule, run_time = 2))
        self.dither()
        self.linear_map_rule = rule


    def show_basis_vector_coords(self):
        i_coords = matrix_to_mobject(self.transposed_matrix[0])
        j_coords = matrix_to_mobject(self.transposed_matrix[1])
        i_coords.highlight(X_COLOR)
        j_coords.highlight(Y_COLOR)
        for coords in i_coords, j_coords:
            coords.add_background_rectangle()
            coords.scale(0.7)
        i_coords.next_to(self.i_hat.get_end(), RIGHT)
        j_coords.next_to(self.j_hat.get_end(), LEFT)

        calculation = TexMobject([
            " = %s"%self.v_coord_strings[0],
            matrix_to_tex_string(self.transposed_matrix[0]),
            "+%s"%self.v_coord_strings[1],
            matrix_to_tex_string(self.transposed_matrix[1]),
        ])
        equals_neg_1, i_hat, plus_2, j_hat = calculation.split()
        i_hat.highlight(X_COLOR)
        j_hat.highlight(Y_COLOR)
        calculation.scale(0.8)
        calculation.next_to(self.linear_map_rule, DOWN)
        calculation.to_edge(LEFT)
        calculation.add_background_rectangle()

        result = TexMobject(self.result_coords_string)
        result.scale(0.8)
        result.add_background_rectangle()
        result.next_to(calculation, DOWN)
        result.to_edge(LEFT)

        self.play(Write(i_coords, run_time = 1))
        self.dither()
        self.play(Write(j_coords, run_time = 1))
        self.dither()
        self.play(Write(calculation))
        self.dither()
        self.play(Write(result))
        self.dither()

global_v_coords = [-1,4]
global_transposed_matrix = np.array([[4,3], [-2,1]]).T
global_result = np.dot(np.array(global_v_coords), np.array(global_transposed_matrix))
class Test3(LinearTransformationScene):
    global global_v_coords
    global global_transposed_matrix
    CONFIG = {
        "transposed_matrix" : global_transposed_matrix,
        "v_coords" : global_v_coords,
        "v_coord_strings" : [str(global_v_coords[0]), str(global_v_coords[1])],
        "result_coords_string" : """
            =
            \\left[ \\begin{array}{c}
                """+str(global_v_coords[0])+"""("""+str(global_transposed_matrix[0][0])+""") + """+str(global_v_coords[1])+"""("""+str(global_transposed_matrix[1][0])+""") \\\\
                """+str(global_v_coords[0])+"""("""+str(global_transposed_matrix[0][1])+""") + """+str(global_v_coords[1])+"""("""+str(global_transposed_matrix[1][1])+""")
            \\end{array}\\right]
            =
            \\left[ \\begin{array}{c}
                """+str(global_result[0])+""" \\\\
                """+str(global_result[1])+"""
            \\end{array}\\right]
        """
    }
    def construct(self):
        self.setup()
        self.label_bases()
        self.introduce_vector()
        self.transposed_matrix = self.transposed_matrix.T
        self.apply_transposed_matrix(self.transposed_matrix)
        new_matrix = np.dot(np.linalg.inv(self.transposed_matrix), self.transposed_matrix.T)
        self.apply_transposed_matrix(new_matrix)
        self.write_linear_map_rule()
        self.show_basis_vector_coords()

    def label_bases(self):
        triplets = [
            (self.i_hat, "\\hat{\\imath}", X_COLOR),
            (self.j_hat, "\\hat{\\jmath}", Y_COLOR),
        ]
        label_mobs = []
        for vect, label, color in triplets:
            label_mobs.append(self.add_transformable_label(
                vect, label, "\\text{Transformed } " + label,
                color = color,
                direction = "right",
            ))
        self.i_label, self.j_label = label_mobs

    def introduce_vector(self):
        v = self.add_vector(self.v_coords)
        coords = Matrix(self.v_coords)
        coords.scale(VECTOR_LABEL_SCALE_FACTOR)
        coords.next_to(v.get_end(), np.sign(self.v_coords[0])*RIGHT)
        self.play(Write(coords, run_time = 1))
        v_def = self.get_v_definition()
        pre_def = VMobject(
            VectorizedPoint(coords.get_center()),
            VMobject(*[
                mob.copy()
                for mob in coords.get_mob_matrix().flatten()
            ])
        )
        self.play(Transform(
            pre_def, v_def,
            run_time = 2,
            submobject_mode = "all_at_once"
        ))
        self.remove(pre_def)
        self.add_foreground_mobject(v_def)
        self.show_linear_combination(clean_up=False)
        self.remove(coords)

    def show_linear_combination(self, clean_up = True):
        vector = NiceVector(np.append(self.v_coords, [0]))
        vectorlist = vector.linear_decomposition()
        total_vec = np.array([0,0,0])
        i_hat = [int(val) for val in self.i_hat.get_end()]
        j_hat = [int(val) for val in self.j_hat.get_end()]
        for i in range(len(vectorlist)):
            vec = vectorlist[i]
            vec_stuff = np.array([int(val) for val in vec.get_end()])
            if abs(int(vectorlist[i].get_end()[0])):
                vec = NiceVector(vec.get_end()).highlight(X_COLOR)
            else:
                vec = NiceVector(vec.get_end()).highlight(Y_COLOR)
            vec.put_at(total_vec)
            self.add_nice_vector(vec)
            total_vec += np.array([vec_stuff[0]*i_hat[0] + vec_stuff[1]*j_hat[0], vec_stuff[0]*i_hat[1] + vec_stuff[1]*j_hat[1], 0])
            vectorlist[i] = vec
            self.add_transformable_mobject(vec)
        if clean_up:
            for vec in vectorlist:
                self.remove(vec)

    def get_v_definition(self):
        v_def = TexMobject([
            "\\vec{\\textbf{v}}",
            " = %s"%self.v_coord_strings[0],
            "\\hat{\\imath}",
            "+%s"%self.v_coord_strings[1],
            "\\hat{\\jmath}",
        ])
        v, equals_neg_1, i_hat, plus_2, j_hat = v_def.split()
        v.highlight(YELLOW)
        i_hat.highlight(X_COLOR)
        j_hat.highlight(Y_COLOR)
        v_def.add_background_rectangle()
        v_def.to_corner(UP + LEFT)
        self.v_def = v_def
        return v_def

    def write_linear_map_rule(self):
        rule = TexMobject([
            "\\text{Transformed } \\vec{\\textbf{v}}",
            " = %s"%self.v_coord_strings[0],
            "(\\text{Transformed }\\hat{\\imath})",
            "+%s"%self.v_coord_strings[1],
            "(\\text{Transformed } \\hat{\\jmath})",
        ])
        v, equals_neg_1, i_hat, plus_2, j_hat = rule.split()
        v.highlight(YELLOW)
        i_hat.highlight(X_COLOR)
        j_hat.highlight(Y_COLOR)
        rule.scale(0.85)
        rule.next_to(self.v_def, DOWN, buff = 0.2)
        rule.to_edge(LEFT)
        rule.add_background_rectangle()

        self.play(Write(rule, run_time = 2))
        self.dither()
        self.linear_map_rule = rule


    def show_basis_vector_coords(self):
        i_coords = matrix_to_mobject(self.transposed_matrix[0])
        j_coords = matrix_to_mobject(self.transposed_matrix[1])
        i_coords.highlight(X_COLOR)
        j_coords.highlight(Y_COLOR)
        for coords in i_coords, j_coords:
            coords.add_background_rectangle()
            coords.scale(0.7)
        i_coords.next_to(self.i_hat.get_end(), RIGHT)
        j_coords.next_to(self.j_hat.get_end(), RIGHT)

        calculation = TexMobject([
            " = %s"%self.v_coord_strings[0],
            matrix_to_tex_string(self.transposed_matrix[0]),
            "+%s"%self.v_coord_strings[1],
            matrix_to_tex_string(self.transposed_matrix[1]),
        ])
        equals_neg_1, i_hat, plus_2, j_hat = calculation.split()
        i_hat.highlight(X_COLOR)
        j_hat.highlight(Y_COLOR)
        calculation.scale(0.8)
        calculation.next_to(self.linear_map_rule, DOWN)
        calculation.to_edge(LEFT)
        calculation.add_background_rectangle()

        result = TexMobject(self.result_coords_string)
        result.scale(0.8)
        result.add_background_rectangle()
        result.next_to(calculation, DOWN)
        result.to_edge(LEFT)

        self.play(Write(i_coords, run_time = 1))
        self.dither()
        self.play(Write(j_coords, run_time = 1))
        self.dither()
        self.play(Write(calculation))
        self.dither()
        self.play(Write(result))
        self.dither()

global_transposed_matrix = np.array([[1,3], [2,0]])
class EigenTest(LinearTransformationScene):
    global global_transposed_matrix
    CONFIG = {
        "transposed_matrix" : global_transposed_matrix,
    }
    def construct(self):
        self.setup()
        self.label_bases()
        self.draw_eigenvectors()
        self.apply_transposed_matrix(self.transposed_matrix)
        #new_matrix = np.dot(np.linalg.inv(self.transposed_matrix), self.transposed_matrix.T)
        #self.apply_transposed_matrix(new_matrix)
        self.show_basis_vector_coords()

    def label_bases(self):
        triplets = [
            (self.i_hat, "\\hat{\\imath}", X_COLOR),
            (self.j_hat, "\\hat{\\jmath}", Y_COLOR),
        ]
        label_mobs = []
        for vect, label, color in triplets:
            label_mobs.append(self.add_transformable_label(
                vect, label, "\\text{Transformed } " + label,
                color = color,
                direction = "right",
            ))
        self.i_label, self.j_label = label_mobs

    def show_basis_vector_coords(self):
        i_coords = matrix_to_mobject(self.transposed_matrix[0])
        j_coords = matrix_to_mobject(self.transposed_matrix[1])
        i_coords.highlight(X_COLOR)
        j_coords.highlight(Y_COLOR)
        for coords in i_coords, j_coords:
            coords.add_background_rectangle()
            coords.scale(0.7)
        i_coords.next_to(self.i_hat.get_end(), RIGHT)
        j_coords.next_to(self.j_hat.get_end(), LEFT)

        i_hat, j_hat = self.i_hat, self.j_hat
        i_hat.highlight(X_COLOR)
        j_hat.highlight(Y_COLOR)

        self.play(Write(i_coords, run_time = 1))
        self.dither()
        self.play(Write(j_coords, run_time = 1))
        self.dither()

    def draw_eigenvectors(self):
        n = 100
        r = 2.5
        for theta in range(n):
            angle = theta*2*np.pi/n
            coords = r*np.array([math.cos(angle), math.sin(angle)])
            theta = float(theta)
            vec = Vector(coords, color = Color(hue=theta/n, saturation=1, luminance=.5))
            self.add_vector(vec, animate=False)
            #self.add_transformable_mobject(vec)
        self.add_vector(Vector([1,1], color=WHITE, animate= False))
        self.add_vector(Vector([1,-1.5], color=WHITE, animate=False))

global_transposed_matrix = np.array([[4,-2], [2,0]])
class EigenTest1(LinearTransformationScene):
    global global_transposed_matrix
    CONFIG = {
        "transposed_matrix" : global_transposed_matrix,
    }
    def construct(self):
        self.setup()
        self.label_bases()
        self.draw_eigenvectors()
        self.apply_transposed_matrix(self.transposed_matrix)
        #new_matrix = np.dot(np.linalg.inv(self.transposed_matrix), self.transposed_matrix.T)
        #self.apply_transposed_matrix(new_matrix)
        self.show_basis_vector_coords()

    def label_bases(self):
        triplets = [
            (self.i_hat, "\\hat{\\imath}", X_COLOR),
            (self.j_hat, "\\hat{\\jmath}", Y_COLOR),
        ]
        label_mobs = []
        for vect, label, color in triplets:
            label_mobs.append(self.add_transformable_label(
                vect, label, "\\text{Transformed } " + label,
                color = color,
                direction = "right",
            ))
        self.i_label, self.j_label = label_mobs

    def show_basis_vector_coords(self):
        i_coords = matrix_to_mobject(self.transposed_matrix[0])
        j_coords = matrix_to_mobject(self.transposed_matrix[1])
        i_coords.highlight(X_COLOR)
        j_coords.highlight(Y_COLOR)
        for coords in i_coords, j_coords:
            coords.add_background_rectangle()
            coords.scale(0.7)
        i_coords.next_to(self.i_hat.get_end(), RIGHT)
        j_coords.next_to(self.j_hat.get_end(), LEFT)

        i_hat, j_hat = self.i_hat, self.j_hat
        i_hat.highlight(X_COLOR)
        j_hat.highlight(Y_COLOR)

        self.play(Write(i_coords, run_time = 1))
        self.dither()
        self.play(Write(j_coords, run_time = 1))
        self.dither()

    def draw_eigenvectors(self):
        n = 100
        r = 2.5
        for theta in range(n):
            angle = theta*2*np.pi/n
            coords = r*np.array([math.cos(angle), math.sin(angle)])
            theta = float(theta)
            vec = Vector(coords, color = Color(hue=theta/n, saturation=1, luminance=.5))
            #self.add_vector(vec)
            self.add_transformable_mobject(vec)
        self.add_transformable_mobject(Vector([1,-1], color=WHITE))
        self.add_transformable_mobject(Vector([-1,1], color=WHITE))

class TransformJustOneVector(VectorScene):
    def construct(self):
        self.lock_in_faded_grid()
        v1_coords = [-3, 1]
        t_matrix = [[0, -1], [2, -1]]
        v1 = Vector(v1_coords)
        v2 = Vector(
            np.dot(np.array(t_matrix).transpose(), v1_coords),
            color = PINK
        )
        for v, word in (v1, "Input"), (v2, "Output"):
            v.label = TextMobject("%s vector"%word) #creates TextMobject "In/Output Vector"
            v.label.next_to(v.get_end(), UP) #places v.label on top of the end of v
            v.label.highlight(v.get_color()) #colors v.label appropriately
            self.play(ShowCreation(v)) #plays animation
            self.play(Write(v.label))
        self.dither()
        self.remove(v2)
        self.play(
            Transform(          #animation of transformation
                v1.copy(), v2,
                path_arc = -np.pi/2, run_time = 3
            ),
            ApplyMethod(v1.fade)
        )
        self.dither()

class TransformManyVectors(LinearTransformationScene):
    CONFIG = {
        "transposed_matrix" : [[2, 1], [1, 2]],
        "use_dots" : False,
    }
    def construct(self):
        self.lock_in_faded_grid()
        vectors = VMobject(*[
            Vector([x, y])
            for x in np.arange(-int(SPACE_WIDTH)+0.5, int(SPACE_WIDTH)+0.5)
            for y in np.arange(-int(SPACE_HEIGHT)+0.5, int(SPACE_HEIGHT)+0.5)
        ])
        vectors.submobject_gradient_highlight(PINK, YELLOW)
        t_matrix = self.transposed_matrix
        transformed_vectors = VMobject(*[
            Vector(
                np.dot(np.array(t_matrix).transpose(), v.get_end()[:2]),
                color = v.get_color()
            )
            for v in vectors.split()
        ])

        self.play(ShowCreation(vectors, submobject_mode = "lagged_start"))
        self.dither()
        if self.use_dots:
            self.play(Transform(
                vectors, self.vectors_to_dots(vectors),
                run_time = 3,
                submobject_mode = "lagged_start"
            ))
            transformed_vectors = self.vectors_to_dots(transformed_vectors)
            self.dither()
        self.play(Transform(
            vectors, transformed_vectors,
            run_time = 3,
            path_arc = -np.pi/2
        ))
        self.dither()
        if self.use_dots:
            self.play(Transform(
                vectors, self.dots_to_vectors(vectors),
                run_time = 2,
                submobject_mode = "lagged_start"
            ))
            self.dither()

    def vectors_to_dots(self, vectors):
        return VMobject(*[
            Dot(v.get_end(), color = v.get_color())
            for v in vectors.split()
        ])

    def dots_to_vectors(self, dots):
        return VMobject(*[
            Vector(dot.get_center(), color = dot.get_color())
            for dot in dots.split()
        ])

class TransformManyVectorsAsPoints(TransformManyVectors):
    CONFIG = {
        "use_dots" : True
    }

class TransformInfiniteGrid(LinearTransformationScene):
    CONFIG = {
        "include_background_plane" : False,
        "foreground_plane_kwargs" : {
            "x_radius" : 2*SPACE_WIDTH,
            "y_radius" : 2*SPACE_HEIGHT,
        },
        "show_basis_vectors" : False
    }
    def construct(self):
        self.setup()
        self.play(ShowCreation(
            self.plane, run_time = 3, submobject_mode = "lagged_start"
        ))
        self.dither()
        self.apply_transposed_matrix([[2, 1], [1, 2]])
        self.dither()

class TransformInfiniteGridWithBackground(TransformInfiniteGrid):
    CONFIG = {
        "include_background_plane" : True,
        "foreground_plane_kwargs" : {
            "x_radius" : 2*SPACE_WIDTH,
            "y_radius" : 2*SPACE_HEIGHT,
            "secondary_line_ratio" : 0
        },

    }


class IntroduceLinearTransformations(LinearTransformationScene):
    CONFIG = {
        "show_basis_vectors" : False,
    }
    def construct(self):
        self.setup()
        self.dither()
        self.apply_transposed_matrix([[2, 1], [1, 2]])
        self.dither()

        lines_rule = TextMobject("Lines remain lines")
        lines_rule.shift(2*UP).to_edge(LEFT)
        origin_rule = TextMobject("Origin remains fixed")
        origin_rule.shift(2*UP).to_edge(RIGHT)
        arrow = Arrow(origin_rule, ORIGIN)
        dot = Dot(ORIGIN, radius = 0.1, color = RED)

        for rule in lines_rule, origin_rule:
            rule.add_background_rectangle()

        self.play(
            Write(lines_rule, run_time = 2),
        )
        self.dither()
        self.play(
            Write(origin_rule, run_time = 2),
            ShowCreation(arrow),
            GrowFromCenter(dot)
        )
        self.dither()

class SimpleLinearTransformationScene(LinearTransformationScene):
    CONFIG = {
        "show_basis_vectors" : False,
        "transposed_matrix" : [[2, 1], [1, 2]]
    }
    def construct(self):
        self.setup()
        self.dither()
        self.apply_transposed_matrix(self.transposed_matrix)
        self.dither()

class SimpleNonlinearTransformationScene(LinearTransformationScene):
    CONFIG = {
        "show_basis_vectors" : False,
        "words" : "Not linear: some lines get curved"
    }
    def construct(self):
        self.setup()
        self.dither()
        self.apply_nonlinear_transformation(self.func)
        words = TextMobject(self.words)
        words.to_corner(UP+RIGHT)
        words.highlight(RED)
        words.add_background_rectangle()
        self.play(Write(words))
        self.dither()

    def func(self, point):
        return curvy_squish(point)

class MovingOrigin(SimpleNonlinearTransformationScene):
    CONFIG = {
        "words" : "Not linear: Origin moves"
    }
    def setup(self):
        LinearTransformationScene.setup(self)
        dot = Dot(ORIGIN, color = RED)
        self.add_transformable_mobject(dot)

    def func(self, point):
        matrix_transform = self.get_matrix_transformation([[2, 0], [1, 1]])
        return matrix_transform(point) + 2*UP+3*LEFT

class SneakyNonlinearTransformation(SimpleNonlinearTransformationScene):
    CONFIG = {
        "words" : "\\dots"
    }
    def func(self, point):
        x, y, z = point
        new_x = np.sign(x)*SPACE_WIDTH*smooth(abs(x) / SPACE_WIDTH)
        new_y = np.sign(y)*SPACE_HEIGHT*smooth(abs(y) / SPACE_HEIGHT)
        return [new_x, new_y, 0]

class SneakyNonlinearTransformationExplained(SneakyNonlinearTransformation):
    CONFIG = {
        "words" : "Not linear: diagonal lines get curved"
    }
    def setup(self):
        LinearTransformationScene.setup(self)
        diag = Line(
            SPACE_HEIGHT*LEFT+SPACE_HEIGHT*DOWN,
            SPACE_HEIGHT*RIGHT + SPACE_HEIGHT*UP
        )
        diag.insert_n_anchor_points(20)
        diag.change_anchor_mode("smooth")
        diag.highlight(YELLOW)
        self.play(ShowCreation(diag))
        self.add_transformable_mobject(diag)

class GridLinesRemainParallel(SimpleLinearTransformationScene):
    CONFIG = {
        "transposed_matrix" : [
            [3, 0],
            [1, 2]
        ]
    }
    def construct(self):
        SimpleLinearTransformationScene.construct(self)
        text = TextMobject([
            "Grid lines remain",
            "parallel",
            "and",
            "evenly spaced",
        ])
        glr, p, a, es = text.split()
        p.highlight(YELLOW)
        es.highlight(GREEN)
        text.add_background_rectangle()
        text.shift(-text.get_bottom())
        self.play(Write(text))
        self.dither()

class Rotation(SimpleLinearTransformationScene):
    CONFIG = {
        "angle" : np.pi/3,
    }
    def construct(self):
        self.transposed_matrix = [
            [np.cos(self.angle), np.sin(self.angle)],
            [-np.sin(self.angle), np.cos(self.angle)]
        ]
        SimpleLinearTransformationScene.construct(self)

class YetAnotherLinearTransformation(SimpleLinearTransformationScene):
    CONFIG = {
        "transposed_matrix" : [
            [-1, 1],
            [3, 2],
        ]
    }
    def construct(self):
        SimpleLinearTransformationScene.construct(self)
        words = TextMobject("""
            How would you describe
            one of these numerically?
            """
        )
        words.add_background_rectangle()
        words.to_edge(UP)
        words.highlight(GREEN)
        formula = TexMobject([
            matrix_to_tex_string(["x_\\text{in}", "y_\\text{in}"]),
            "\\rightarrow ???? \\rightarrow",
            matrix_to_tex_string(["x_\\text{out}", "y_{\\text{out}}"])
        ])
        formula.add_background_rectangle()

        self.play(Write(words))
        self.dither()
        self.play(
            ApplyMethod(self.plane.fade, 0.7),
            ApplyMethod(self.background_plane.fade, 0.7),
            Write(formula, run_time = 2),
            Animation(words)
        )
        self.dither()

class FollowIHatJHat(LinearTransformationScene):
    CONFIG = {
        "show_basis_vectors" : False
    }
    def construct(self):
        self.setup()
        i_hat = self.add_vector([1, 0], color = X_COLOR)
        i_label = self.label_vector(
            i_hat, "\\hat{\\imath}",
            color = X_COLOR,
            label_scale_factor = 1
        )
        j_hat = self.add_vector([0, 1], color = Y_COLOR)
        j_label = self.label_vector(
            j_hat, "\\hat{\\jmath}",
            color = Y_COLOR,
            label_scale_factor = 1
        )

        self.dither()
        self.play(*map(FadeOut, [i_label, j_label]))
        self.apply_transposed_matrix([[-1, 1], [-2, -1]])
        self.dither()

global_v_coords = [-2,-4]
global_transposed_matrix = [[5,3], [-2,0]]
global_result = np.dot(np.array(global_v_coords), np.array(global_transposed_matrix))
class TrackBasisVectorsExample(LinearTransformationScene):
    global global_v_coords
    global global_transposed_matrix
    CONFIG = {
        "transposed_matrix" : global_transposed_matrix,
        "v_coords" : global_v_coords,
        "v_coord_strings" : [str(global_v_coords[0]), str(global_v_coords[1])],
        "result_coords_string" : """
            =
            \\left[ \\begin{array}{c}
                """+str(global_v_coords[0])+"""("""+str(global_transposed_matrix[0][0])+""") + """+str(global_v_coords[1])+"""("""+str(global_transposed_matrix[1][0])+""") \\\\
                """+str(global_v_coords[0])+"""("""+str(global_transposed_matrix[0][1])+""") + """+str(global_v_coords[1])+"""("""+str(global_transposed_matrix[1][1])+""")
            \\end{array}\\right]
            =
            \\left[ \\begin{array}{c}
                """+str(global_result[0])+""" \\\\
                """+str(global_result[1])+"""
            \\end{array}\\right]
        """
    }
    def construct(self):
        self.setup()
        self.label_bases()
        self.introduce_vector()
        self.apply_transposed_matrix(self.transposed_matrix)
        self.show_linear_combination(clean_up=False)
        self.write_linear_map_rule()
        self.show_basis_vector_coords()

    def label_bases(self):
        triplets = [
            (self.i_hat, "\\hat{\\imath}", X_COLOR),
            (self.j_hat, "\\hat{\\jmath}", Y_COLOR),
        ]
        label_mobs = []
        for vect, label, color in triplets:
            label_mobs.append(self.add_transformable_label(
                vect, label, "\\text{Transformed } " + label,
                color = color,
                direction = "right",
            ))
        self.i_label, self.j_label = label_mobs

    def introduce_vector(self):
        v = self.add_vector(self.v_coords)
        coords = Matrix(self.v_coords)
        coords.scale(VECTOR_LABEL_SCALE_FACTOR)
        coords.next_to(v.get_end(), np.sign(self.v_coords[0])*RIGHT)

        self.play(Write(coords, run_time = 1))
        v_def = self.get_v_definition()
        pre_def = VMobject(
            VectorizedPoint(coords.get_center()),
            VMobject(*[
                mob.copy()
                for mob in coords.get_mob_matrix().flatten()
            ])
        )
        self.play(Transform(
            pre_def, v_def,
            run_time = 2,
            submobject_mode = "all_at_once"
        ))
        self.remove(pre_def)
        self.add_foreground_mobject(v_def)
        self.show_linear_combination(clean_up=True)
        self.remove(coords)

    def show_linear_combination(self, clean_up = True):
        i_hat_copy, j_hat_copy = [m.copy() for m in self.i_hat, self.j_hat]
        global i_list
        global j_list
        i_vector = [int(self.i_hat.copy().get_end()[0]),int(self.i_hat.copy().get_end()[1])]
        j_vector = [int(self.j_hat.copy().get_end()[0]),int(self.j_hat.copy().get_end()[1])]


        i_list = []
        total_i_vec = np.array([0,0])
        if self.v_coords[0] < 0:
            i_vector = [-1*i_vector[0],-1*i_vector[1]]
            #total_i_vec = np.array([0,0])
            #print(total_i_vec)
            for i in range(abs(self.v_coords[0])): #assumes input vectors of the form (a,b) have integer a, b
                i_vec = Vector(i_vector)
                i_list += i_vec
                i_vec.highlight(X_COLOR)
                self.add_vector(i_vec)
                self.play(ApplyMethod(i_vec.shift, Vector(total_i_vec).get_end()))
                total_i_vec += np.array(i_vector)

        else:
            #total_i_vec = np.array([0,0]) #([-1,0])
            for i in range(abs(self.v_coords[0])-1):
                i_vec = self.i_hat.copy()
                i_list += i_vec
                i_vec.highlight(X_COLOR)
                self.add_vector(i_vec)
                self.play(ApplyMethod(i_vec.shift, Vector(total_i_vec).get_end()))
                total_i_vec += np.array(i_vector)


        j_list = []
        total_j_vec = total_i_vec
        #total_j_vec = np.array([-int(self.i_hat.get_end()[0])-int(self.j_hat.get_end()[0])+1,-int(self.i_hat.get_end()[1])-int(self.j_hat.get_end()[1])])
        if self.v_coords[1] < 0:
            #for element in j_vector: element *= -1
            j_vector = [-1*j_vector[0],-1*j_vector[1]]
            for j in range(abs(self.v_coords[1])):
                j_vec = Vector(j_vector)
                j_list += j_vec
                j_vec.highlight(Y_COLOR)
                self.add_vector(j_vec)
                #self.play(ApplyMethod(j_vec.shift, Vector(np.array([self.v_coords[0],0])).get_end()))
                #total_j_vec += np.array([int(self.j_hat.get_end()[0]),int(self.j_hat.get_end()[1])])
                self.play(ApplyMethod(j_vec.shift, Vector(total_j_vec).get_end()))
                total_j_vec += np.array(j_vector)

        else:
            total_j_vec = np.array([0,0]) #([0,1])
            for j in range(abs(self.v_coords[1])):
                #j_vec = self.j_hat.copy()
                j_vec = Vector(np.array([0,-1]))
                j_list += j_vec
                j_vec.highlight(Y_COLOR)
                self.add_vector(j_vec)
                #self.play(ApplyMethod(j_vec.shift, Vector(np.array([self.v_coords[0],0])).get_end()))
                #total_j_vec += np.array([int(self.j_hat.get_end()[0]),-1*int(self.j_hat.get_end()[1])])
                total_j_vec += np.array([0,-1])
                self.play(ApplyMethod(j_vec.shift, Vector(total_j_vec).get_end()))
        #for i_vec in i_list:
        #    i_vec.highlight(YELLOW)
        #for j_vec in j_list:
        #    j_vec.highlight(YELLOW)
        self.dither()
        if clean_up:
            total_list = i_list + j_list
            for vec in total_list:
                self.remove(vec)

    def get_v_definition(self):
        v_def = TexMobject([
            "\\vec{\\textbf{v}}",
            " = %s"%self.v_coord_strings[0],
            "\\hat{\\imath}",
            "+%s"%self.v_coord_strings[1],
            "\\hat{\\jmath}",
        ])
        v, equals_neg_1, i_hat, plus_2, j_hat = v_def.split()
        v.highlight(YELLOW)
        i_hat.highlight(X_COLOR)
        j_hat.highlight(Y_COLOR)
        v_def.add_background_rectangle()
        v_def.to_corner(UP + LEFT)
        self.v_def = v_def
        return v_def

    def write_linear_map_rule(self):
        rule = TexMobject([
            "\\text{Transformed } \\vec{\\textbf{v}}",
            " = %s"%self.v_coord_strings[0],
            "(\\text{Transformed }\\hat{\\imath})",
            "+%s"%self.v_coord_strings[1],
            "(\\text{Transformed } \\hat{\\jmath})",
        ])
        v, equals_neg_1, i_hat, plus_2, j_hat = rule.split()
        v.highlight(YELLOW)
        i_hat.highlight(X_COLOR)
        j_hat.highlight(Y_COLOR)
        rule.scale(0.85)
        rule.next_to(self.v_def, DOWN, buff = 0.2)
        rule.to_edge(LEFT)
        rule.add_background_rectangle()

        self.play(Write(rule, run_time = 2))
        self.dither()
        self.linear_map_rule = rule


    def show_basis_vector_coords(self):
        i_coords = matrix_to_mobject(self.transposed_matrix[0])
        j_coords = matrix_to_mobject(self.transposed_matrix[1])
        i_coords.highlight(X_COLOR)
        j_coords.highlight(Y_COLOR)
        for coords in i_coords, j_coords:
            coords.add_background_rectangle()
            coords.scale(0.7)
        i_coords.next_to(self.i_hat.get_end(), RIGHT)
        j_coords.next_to(self.j_hat.get_end(), RIGHT)

        calculation = TexMobject([
            " = %s"%self.v_coord_strings[0],
            matrix_to_tex_string(self.transposed_matrix[0]),
            "+%s"%self.v_coord_strings[1],
            matrix_to_tex_string(self.transposed_matrix[1]),
        ])
        equals_neg_1, i_hat, plus_2, j_hat = calculation.split()
        i_hat.highlight(X_COLOR)
        j_hat.highlight(Y_COLOR)
        calculation.scale(0.8)
        calculation.next_to(self.linear_map_rule, DOWN)
        calculation.to_edge(LEFT)
        calculation.add_background_rectangle()

        result = TexMobject(self.result_coords_string)
        result.scale(0.8)
        result.add_background_rectangle()
        result.next_to(calculation, DOWN)
        result.to_edge(LEFT)

        self.play(Write(i_coords, run_time = 1))
        self.dither()
        self.play(Write(j_coords, run_time = 1))
        self.dither()
        self.play(Write(calculation))
        self.dither()
        self.play(Write(result))
        self.dither()

class WatchManyVectorsMove(TransformManyVectors):
    def construct(self):
        self.setup()
        vectors = VMobject(*[
            Vector([x, y])
            for x in np.arange(-int(SPACE_WIDTH)+0.5, int(SPACE_WIDTH)+0.5)
            for y in np.arange(-int(SPACE_HEIGHT)+0.5, int(SPACE_HEIGHT)+0.5)
        ])
        vectors.submobject_gradient_highlight(PINK, YELLOW)
        dots = self.vectors_to_dots(vectors)
        self.play(ShowCreation(dots, submobject_mode = "lagged_start"))
        self.play(Transform(
            dots, vectors,
            submobject_mode = "lagged_start",
            run_time = 2
        ))
        self.remove(dots)
        for v in vectors.split():
            self.add_vector(v, animate = False)
        self.apply_transposed_matrix([[1, -2], [3, 0]])
        self.dither()
        self.play(
            ApplyMethod(self.plane.fade),
            FadeOut(vectors),
            Animation(self.i_hat),
            Animation(self.j_hat),
        )
        self.dither()

class NowWithoutWatching(Scene):
    def construct(self):
        text = TextMobject("Now without watching...")
        text.to_edge(UP)
        randy = Randolph(mode = "pondering")
        self.add(randy)
        self.play(Write(text, run_time = 1))
        self.play(ApplyMethod(randy.blink))
        self.dither(2)

class DeduceResultWithGeneralCoordinates(Scene):
    def construct(self):
        i_hat_to = TexMobject("\\hat{\\imath} \\rightarrow")
        j_hat_to = TexMobject("\\hat{\\jmath} \\rightarrow")
        i_coords = Matrix([1, -2])
        j_coords = Matrix([3, 0])
        i_coords.next_to(i_hat_to, RIGHT, buff = 0.1)
        j_coords.next_to(j_hat_to, RIGHT, buff = 0.1)
        i_group = VMobject(i_hat_to, i_coords)
        j_group = VMobject(j_hat_to, j_coords)
        i_group.highlight(X_COLOR)
        j_group.highlight(Y_COLOR)
        i_group.next_to(ORIGIN, LEFT, buff = 1).to_edge(UP)
        j_group.next_to(ORIGIN, RIGHT, buff = 1).to_edge(UP)

        vect = Matrix(["x", "y"])
        x, y = vect.get_mob_matrix().flatten()
        VMobject(x, y).highlight(YELLOW)
        rto = TexMobject("\\rightarrow")
        equals = TexMobject("=")
        plus = TexMobject("+")
        row1 = TexMobject("1x + 3y")
        row2 = TexMobject("-2x + 0y")
        VMobject(
            row1.split()[0], row2.split()[0], row2.split()[1]
        ).highlight(X_COLOR)
        VMobject(
            row1.split()[1], row1.split()[4], row2.split()[2], row2.split()[5]
        ).highlight(YELLOW)
        VMobject(
            row1.split()[3], row2.split()[4]
        ).highlight(Y_COLOR)
        result = Matrix([row1, row2])
        result.show()
        vect_group = VMobject(
            vect, rto,
            x.copy(), i_coords.copy(), plus,
            y.copy(), j_coords.copy(), equals,
            result
        )
        vect_group.arrange_submobjects(RIGHT, buff = 0.1)

        self.add(i_group, j_group)
        for mob in vect_group.split():
            self.play(Write(mob))
        self.dither()

class MatrixVectorMultiplication(LinearTransformationScene):
    CONFIG = {
        "abstract" : False
    }
    def construct(self):
        self.setup()
        matrix = self.build_to_matrix()
        self.label_matrix(matrix)
        vector, formula = self.multiply_by_vector(matrix)
        self.reposition_matrix_and_vector(matrix, vector, formula)

    def build_to_matrix(self):
        self.dither()
        self.apply_transposed_matrix([[3, -2], [2, 1]])
        self.dither()
        i_coords = vector_coordinate_label(self.i_hat)
        j_coords = vector_coordinate_label(self.j_hat)
        if self.abstract:
            new_i_coords = Matrix(["a", "c"])
            new_j_coords = Matrix(["b", "d"])
            new_i_coords.move_to(i_coords)
            new_j_coords.move_to(j_coords)
            i_coords = new_i_coords
            j_coords = new_j_coords
        i_coords.highlight(X_COLOR)
        j_coords.highlight(Y_COLOR)
        i_brackets = i_coords.get_brackets()
        j_brackets = j_coords.get_brackets()
        for coords in i_coords, j_coords:
            rect = BackgroundRectangle(coords)
            coords.rect = rect

        abstract_matrix = np.append(
            i_coords.get_mob_matrix(),
            j_coords.get_mob_matrix(),
            axis = 1
        )
        concrete_matrix = Matrix(
            copy.deepcopy(abstract_matrix),
            add_background_rectangles = True
        )
        concrete_matrix.to_edge(UP)
        if self.abstract:
            m = concrete_matrix.get_mob_matrix()[1, 0]
            m.shift(m.get_height()*DOWN/2)
        matrix_brackets = concrete_matrix.get_brackets()

        self.play(ShowCreation(i_coords.rect), Write(i_coords))
        self.play(ShowCreation(j_coords.rect), Write(j_coords))
        self.dither()
        self.remove(i_coords.rect, j_coords.rect)
        self.play(
            Transform(
                VMobject(*abstract_matrix.flatten()),
                VMobject(*concrete_matrix.get_mob_matrix().flatten()),
            ),
            Transform(i_brackets, matrix_brackets),
            Transform(j_brackets, matrix_brackets),
            run_time = 2,
            submobject_mode = "all_at_once"
        )
        everything = VMobject(*self.get_mobjects())
        self.play(
            FadeOut(everything),
            Animation(concrete_matrix)
        )
        return concrete_matrix

    def label_matrix(self, matrix):
        title = TextMobject("``2x2 Matrix''")
        title.to_edge(UP+LEFT)
        col_circles = []
        for i, color in enumerate([X_COLOR, Y_COLOR]):
            col = VMobject(*matrix.get_mob_matrix()[:,i])
            col_circle = Circle(color = color)
            col_circle.stretch_to_fit_width(matrix.get_width()/3)
            col_circle.stretch_to_fit_height(matrix.get_height())
            col_circle.move_to(col)
            col_circles.append(col_circle)
        i_circle, j_circle = col_circles
        i_message = TextMobject("Where $\\hat{\\imath}$ lands")
        j_message = TextMobject("Where $\\hat{\\jmath}$ lands")
        i_message.highlight(X_COLOR)
        j_message.highlight(Y_COLOR)
        i_message.next_to(i_circle, DOWN, buff = 2, aligned_edge = RIGHT)
        j_message.next_to(j_circle, DOWN, buff = 2, aligned_edge = LEFT)
        i_arrow = Arrow(i_message, i_circle)
        j_arrow = Arrow(j_message, j_circle)

        self.play(Write(title))
        self.dither()
        self.play(ShowCreation(i_circle))
        self.play(
            Write(i_message, run_time = 1.5),
            ShowCreation(i_arrow),
        )
        self.dither()
        self.play(ShowCreation(j_circle))
        self.play(
            Write(j_message, run_time = 1.5),
            ShowCreation(j_arrow)
        )
        self.dither()
        self.play(*map(FadeOut, [
            i_message, i_circle, i_arrow, j_message, j_circle, j_arrow
        ]))


    def multiply_by_vector(self, matrix):
        vector = Matrix(["x", "y"]) if self.abstract else Matrix([5, 7])
        vector.scale_to_fit_height(matrix.get_height())
        vector.next_to(matrix, buff = 2)
        brace = Brace(vector, DOWN)
        words = TextMobject("Any  ol' vector")
        words.next_to(brace, DOWN)

        self.play(
            Write(vector),
            GrowFromCenter(brace),
            Write(words),
            run_time = 1
        )
        self.dither()

        v1, v2 = vector.get_mob_matrix().flatten()
        mob_matrix = matrix.copy().get_mob_matrix()
        col1 = Matrix(mob_matrix[:,0])
        col2 = Matrix(mob_matrix[:,1])
        formula = VMobject(
            v1.copy(), col1, TexMobject("+"), v2.copy(), col2
        )
        formula.arrange_submobjects(RIGHT, buff = 0.1)
        formula.center()
        formula_start = VMobject(
            v1.copy(),
            VMobject(*matrix.copy().get_mob_matrix()[:,0]),
            VectorizedPoint(),
            v2.copy(),
            VMobject(*matrix.copy().get_mob_matrix()[:,1]),
        )

        self.play(
            FadeOut(brace),
            FadeOut(words),
            Transform(
                formula_start, formula,
                run_time = 2,
                submobject_mode = "all_at_once"
            )
        )
        self.dither()
        self.show_result(formula)
        return vector, formula

    def show_result(self, formula):
        if self.abstract:
            row1 = ["a", "x", "+", "b", "y"]
            row2 = ["c", "x", "+", "d", "y"]
        else:
            row1 = ["3", "(5)", "+", "2", "(7)"]
            row2 = ["-2", "(5)", "+", "1", "(7)"]
        row1 = VMobject(*map(TexMobject, row1))
        row2 = VMobject(*map(TexMobject, row2))
        for row in row1, row2:
            row.arrange_submobjects(RIGHT, buff = 0.1)
        final_sum = Matrix([row1, row2])
        row1, row2 = final_sum.get_mob_matrix().flatten()
        row1.split()[0].highlight(X_COLOR)
        row2.split()[0].highlight(X_COLOR)
        row1.split()[3].highlight(Y_COLOR)
        row2.split()[3].highlight(Y_COLOR)
        equals = TexMobject("=")
        equals.next_to(formula, RIGHT)
        final_sum.next_to(equals, RIGHT)

        self.play(
            Write(equals, run_time = 1),
            Write(final_sum)
        )
        self.dither()


    def reposition_matrix_and_vector(self, matrix, vector, formula):
        start_state = VMobject(matrix, vector)
        end_state = start_state.copy()
        end_state.arrange_submobjects(RIGHT, buff = 0.1)
        equals = TexMobject("=")
        equals.next_to(formula, LEFT)
        end_state.next_to(equals, LEFT)
        brace = Brace(formula, DOWN)
        brace_words = TextMobject("Where all the intuition is")
        brace_words.next_to(brace, DOWN)
        brace_words.highlight(YELLOW)

        self.play(
            Transform(
                start_state, end_state,
                submobject_mode = "all_at_once"
            ),
            Write(equals, run_time = 1)
        )
        self.dither()
        self.play(
            FadeIn(brace),
            FadeIn(brace_words),
            submobject_mode = "lagged_start"
        )
        self.dither()

class MatrixVectorMultiplicationAbstract(MatrixVectorMultiplication):
    CONFIG = {
        "abstract" : True,
    }

class ColumnsToBasisVectors(LinearTransformationScene):
    CONFIG = {
        "t_matrix" : [[3, 1], [1, 2]]
    }
    def construct(self):
        self.setup()
        vector_coords = [-1, 2]

        vector = self.move_matrix_columns(self.t_matrix, vector_coords)
        self.scale_and_add(vector, vector_coords)
        self.dither(3)

    def move_matrix_columns(self, transposed_matrix, vector_coords = None):
        matrix = np.array(transposed_matrix).transpose()
        matrix_mob = Matrix(matrix)
        matrix_mob.to_corner(UP+LEFT)
        matrix_mob.add_background_to_entries()
        col1 = VMobject(*matrix_mob.get_mob_matrix()[:,0])
        col1.highlight(X_COLOR)
        col2 = VMobject(*matrix_mob.get_mob_matrix()[:,1])
        col2.highlight(Y_COLOR)
        matrix_brackets = matrix_mob.get_brackets()
        matrix_background = BackgroundRectangle(matrix_mob)
        self.add_foreground_mobject(matrix_background, matrix_mob)

        if vector_coords is not None:
            vector = Matrix(vector_coords)
            VMobject(*vector.get_mob_matrix().flatten()).highlight(YELLOW)
            vector.scale_to_fit_height(matrix_mob.get_height())
            vector.next_to(matrix_mob, RIGHT)
            vector_background = BackgroundRectangle(vector)
            self.add_foreground_mobject(vector_background, vector)

        new_i = Vector(matrix[:,0])
        new_j = Vector(matrix[:,1])
        i_label = vector_coordinate_label(new_i).highlight(X_COLOR)
        j_label = vector_coordinate_label(new_j).highlight(Y_COLOR)
        i_coords = VMobject(*i_label.get_mob_matrix().flatten())
        j_coords = VMobject(*j_label.get_mob_matrix().flatten())
        i_brackets = i_label.get_brackets()
        j_brackets = j_label.get_brackets()
        i_label_background = BackgroundRectangle(i_label)
        j_label_background = BackgroundRectangle(j_label)
        i_coords_start = VMobject(
            matrix_background.copy(),
            col1.copy(),
            matrix_brackets.copy()
        )
        i_coords_end = VMobject(
            i_label_background,
            i_coords,
            i_brackets,
        )
        j_coords_start = VMobject(
            matrix_background.copy(),
            col2.copy(),
            matrix_brackets.copy()
        )
        j_coords_end = VMobject(
            j_label_background,
            j_coords,
            j_brackets,
        )

        transform_matrix1 = np.array(matrix)
        transform_matrix1[:,1] = [0, 1]
        transform_matrix2 = np.dot(
            matrix,
            np.linalg.inv(transform_matrix1)
        )

        self.dither()
        self.apply_transposed_matrix(
            transform_matrix1.transpose(),
            added_anims = [Transform(i_coords_start, i_coords_end)],
            path_arc = np.pi/2,
        )
        self.add_foreground_mobject(i_coords_start)
        self.apply_transposed_matrix(
            transform_matrix2.transpose(),
            added_anims = [Transform(j_coords_start, j_coords_end) ],
            path_arc = np.pi/2,
        )
        self.add_foreground_mobject(j_coords_start)
        self.dither()

        self.matrix = VGroup(matrix_background, matrix_mob)
        self.i_coords = i_coords_start
        self.j_coords = j_coords_start

        return vector if vector_coords is not None else None


    def scale_and_add(self, vector, vector_coords):
        i_copy = self.i_hat.copy()
        j_copy = self.j_hat.copy()
        i_target = i_copy.copy().scale(vector_coords[0]).fade(0.3)
        j_target = j_copy.copy().scale(vector_coords[1]).fade(0.3)

        coord1, coord2 = vector.copy().get_mob_matrix().flatten()
        coord1.add_background_rectangle()
        coord2.add_background_rectangle()

        self.play(
            Transform(i_copy, i_target),
            ApplyMethod(coord1.next_to, i_target.get_center(), DOWN)
        )
        self.play(
            Transform(j_copy, j_target),
            ApplyMethod(coord2.next_to, j_target.get_center(), LEFT)
        )
        j_copy.add(coord2)
        self.play(ApplyMethod(j_copy.shift, i_copy.get_end()))
        self.add_vector(j_copy.get_end())
        self.dither()

class Describe90DegreeRotation(LinearTransformationScene):
    CONFIG = {
        "transposed_matrix" : [[0, 1], [-1, 0]],
        "title" : "$90^\\circ$ rotation counterclockwise",
    }
    def construct(self):
        self.setup()
        title = TextMobject(self.title)
        title.shift(DOWN)
        title.add_background_rectangle()
        matrix = Matrix(np.array(self.transposed_matrix).transpose())
        matrix.to_corner(UP+LEFT)
        matrix_background = BackgroundRectangle(matrix)
        col1 = VMobject(*matrix.get_mob_matrix()[:,0])
        col2 = VMobject(*matrix.get_mob_matrix()[:,1])
        col1.highlight(X_COLOR)
        col2.highlight(Y_COLOR)
        self.add_foreground_mobject(matrix_background, matrix.get_brackets())

        self.dither()
        self.apply_transposed_matrix(self.transposed_matrix)
        self.dither()
        self.play(Write(title))
        self.add_foreground_mobject(title)

        for vect, color, col in [(self.i_hat, X_COLOR, col1), (self.j_hat, Y_COLOR, col2)]:
            label = vector_coordinate_label(vect)
            label.highlight(color)
            background = BackgroundRectangle(label)
            coords = VMobject(*label.get_mob_matrix().flatten())
            brackets = label.get_brackets()

            self.play(ShowCreation(background), Write(label))
            self.dither()
            self.play(
                ShowCreation(background, rate_func = lambda t : smooth(1-t)),
                ApplyMethod(coords.replace, col),
                FadeOut(brackets),
            )
            self.remove(label)
            self.add_foreground_mobject(coords)
            self.dither()
        self.show_vector(matrix)

    def show_vector(self, matrix):
        vector = Matrix(["x", "y"])
        VMobject(*vector.get_mob_matrix().flatten()).highlight(YELLOW)
        vector.scale_to_fit_height(matrix.get_height())
        vector.next_to(matrix, RIGHT)
        v_background = BackgroundRectangle(vector)

        matrix = np.array(self.transposed_matrix).transpose()
        inv = np.linalg.inv(matrix)
        self.apply_transposed_matrix(inv.transpose(), run_time = 0.5)
        self.add_vector([1, 2])
        self.dither()
        self.apply_transposed_matrix(self.transposed_matrix)
        self.play(ShowCreation(v_background), Write(vector))
        self.dither()

class DescribeShear(Describe90DegreeRotation):
    CONFIG = {
        "transposed_matrix" : [[1, 0], [1, 1]],
        "title" : "``Shear''",
    }

class OtherWayAround(Scene):
    def construct(self):
        self.play(Write("What about the other way around?"))
        self.dither(2)

class DeduceTransformationFromMatrix(ColumnsToBasisVectors):
    def construct(self):
        self.setup()
        self.move_matrix_columns([[1, 2], [3, 1]])

class LinearlyDependentColumns(ColumnsToBasisVectors):
    def construct(self):
        self.setup()
        title = TextMobject("Linearly dependent")
        subtitle = TextMobject("columns")
        title.add_background_rectangle()
        subtitle.add_background_rectangle()
        subtitle.next_to(title, DOWN)
        title.add(subtitle)
        title.shift(UP).to_edge(LEFT)
        title.highlight(YELLOW)
        self.add_foreground_mobject(title)
        self.move_matrix_columns([[2, 1], [-2, -1]])

class NextVideo(Scene):
    def construct(self):
        title = TextMobject("Next video: Matrix multiplication as composition")
        title.to_edge(UP)
        rect = Rectangle(width = 16, height = 9, color = BLUE)
        rect.scale_to_fit_height(6)
        rect.next_to(title, DOWN)

        self.add(title)
        self.play(ShowCreation(rect))
        self.dither()

class FinalSlide(Scene):
    def construct(self):
        text = TextMobject("""
            \\footnotesize
            Technically, the definition of ``linear'' is as follows:
            A transformation L is linear if it satisfies these
            two properties:

            \\begin{align*}
                L(\\vec{\\textbf{v}} + \\vec{\\textbf{w}})
                &= L(\\vec{\\textbf{v}}) + L(\\vec{\\textbf{w}})
                & & \\text{``Additivity''} \\\\
                L(c\\vec{\\textbf{v}}) &= c L(\\vec{\\textbf{v}})
                & & \\text{``Scaling''}
            \\end{align*}

            I'll talk about these properties later on, but I'm a big
            believer in first understanding things visually.
            Once you do, it becomes much more intuitive why these
            two properties make sense.  So for now, you can
            feel fine thinking of linear transformations as those
            which keep grid lines parallel and evenly spaced
            (and which fix the origin in place), since this visual
            definition is actually equivalent to the two properties
            above.
        """, enforce_new_line_structure = False)
        text.scale_to_fit_height(2*SPACE_HEIGHT - 2)
        text.to_edge(UP)
        self.add(text)
        self.dither()

### Old scenes

class RotateIHat(LinearTransformationScene):
    CONFIG = {
        "show_basis_vectors" : False
    }
    def construct(self):
        self.setup()
        i_hat, j_hat = self.get_basis_vectors()
        i_label, j_label = self.get_basis_vector_labels()
        self.add_vector(i_hat)
        self.play(Write(i_label, run_time = 1))
        self.dither()
        self.play(FadeOut(i_label))
        self.apply_transposed_matrix([[0, 1], [-1, 0]])
        self.dither()
        self.play(Write(j_label, run_time = 1))
        self.dither()

class TransformationsAreFunctions(Scene):
    def construct(self):
        title = TextMobject([
            """Linear transformations are a
            special kind of""",
            "function"
        ])
        title_start, function = title.split()
        function.highlight(YELLOW)
        title.to_edge(UP)

        equation = TexMobject([
            "L",
            "(",
            "\\vec{\\textbf{v}}",
            ") = ",
            "\\vec{\\textbf{w}}",
        ])
        L, lp, _input, equals, _output = equation.split()
        L.highlight(YELLOW)
        _input.highlight(MAROON_C)
        _output.highlight(BLUE)
        equation.scale(2)
        equation.next_to(title, DOWN, buff = 1)

        starting_vector = TextMobject("Starting vector")
        starting_vector.shift(DOWN+3*LEFT)
        starting_vector.highlight(MAROON_C)
        ending_vector = TextMobject("The vector where it lands")
        ending_vector.shift(DOWN).to_edge(RIGHT)
        ending_vector.highlight(BLUE)

        func_arrow = Arrow(function.get_bottom(), L.get_top(), color = YELLOW)
        start_arrow = Arrow(starting_vector.get_top(), _input.get_bottom(), color = MAROON_C)
        ending_arrow = Arrow(ending_vector, _output, color = BLUE)


        self.add(title)
        self.play(
            Write(equation),
            ShowCreation(func_arrow)
        )
        for v, a in [(starting_vector, start_arrow), (ending_vector, ending_arrow)]:
            self.play(Write(v), ShowCreation(a), run_time = 1)
        self.dither()

class UsedToThinkinfOfFunctionsAsGraphs(VectorScene):
    def construct(self):
        self.show_graph()
        self.show_inputs_and_output()

    def show_graph(self):
        axes = self.add_axes()
        graph = FunctionGraph(lambda x : x**2, x_min = -2, x_max = 2)
        name = TexMobject("f(x) = x^2")
        name.next_to(graph, RIGHT).to_edge(UP)
        point = Dot(graph.point_from_proportion(0.8))
        point_label = TexMobject("(x, x^2)")
        point_label.next_to(point, DOWN+RIGHT, buff = 0.1)

        self.play(ShowCreation(graph))
        self.play(Write(name, run_time = 1))
        self.play(
            ShowCreation(point),
            Write(point_label),
            run_time = 1
        )
        self.dither()

        def collapse_func(p):
            return np.dot(p, [RIGHT, RIGHT, OUT]) + (SPACE_HEIGHT+1)*DOWN
        self.play(
            ApplyPointwiseFunction(
                collapse_func, axes,
                submobject_mode = "all_at_once",
            ),
            ApplyPointwiseFunction(collapse_func, graph),
            ApplyMethod(point.shift, 10*DOWN),
            ApplyMethod(point_label.shift, 10*DOWN),
            ApplyFunction(lambda m : m.center().to_edge(UP), name),
            run_time = 1
        )
        self.clear()
        self.add(name)
        self.dither()

    def show_inputs_and_output(self):
        numbers = range(-3, 4)
        inputs = VMobject(*map(TexMobject, map(str, numbers)))
        inputs.arrange_submobjects(DOWN, buff = 0.5, aligned_edge = RIGHT)
        arrows = VMobject(*[
            Arrow(LEFT, RIGHT).next_to(mob)
            for mob in inputs.split()
        ])
        outputs = VMobject(*[
            TexMobject(str(num**2)).next_to(arrow)
            for num, arrow in zip(numbers, arrows.split())
        ])
        everyone = VMobject(inputs, arrows, outputs)
        everyone.center().to_edge(UP, buff = 1.5)

        self.play(Write(inputs, run_time = 1))
        self.dither()
        self.play(
            Transform(inputs.copy(), outputs),
            ShowCreation(arrows)
        )
        self.dither()

class TryingToVisualizeFourDimensions(Scene):
    def construct(self):
        randy = Randolph().to_corner()
        bubble = randy.get_bubble()
        formula = TexMobject("""
            L\\left(\\left[
                \\begin{array}{c}
                    x \\\\
                    y
                \\end{array}
            \\right]\\right) =
            \\left[
                \\begin{array}{c}
                    2x + y \\\\
                    x + 2y
                \\end{array}
            \\right]
        """)
        formula.next_to(randy, RIGHT)
        formula.split()[3].highlight(X_COLOR)
        formula.split()[4].highlight(Y_COLOR)
        VMobject(*formula.split()[9:9+4]).highlight(MAROON_C)
        VMobject(*formula.split()[13:13+4]).highlight(BLUE)
        thought = TextMobject("""
            Do I imagine plotting
            $(x, y, 2x+y, x+2y)$???
        """)
        thought.split()[-17].highlight(X_COLOR)
        thought.split()[-15].highlight(Y_COLOR)
        VMobject(*thought.split()[-13:-13+4]).highlight(MAROON_C)
        VMobject(*thought.split()[-8:-8+4]).highlight(BLUE)

        bubble.position_mobject_inside(thought)
        thought.shift(0.2*UP)

        self.add(randy)

        self.play(
            ApplyMethod(randy.look, DOWN+RIGHT),
            Write(formula)
        )
        self.play(
            ApplyMethod(randy.change_mode, "pondering"),
            ShowCreation(bubble),
            Write(thought)
        )
        self.play(Blink(randy))
        self.dither()
        self.remove(thought)
        bubble.make_green_screen()
        self.dither()
        self.play(Blink(randy))
        self.play(ApplyMethod(randy.change_mode, "confused"))
        self.dither()
        self.play(Blink(randy))
        self.dither()

class ForgetAboutGraphs(Scene):
    def construct(self):
        self.play(Write("You must unlearn graphs"))
        self.dither()

class ThinkAboutFunctionAsMovingVector(LinearTransformationScene):
    CONFIG = {
        "show_basis_vectors" : False,
        "leave_ghost_vectors" : True,
    }
    def construct(self):
        self.setup()
        vector = self.add_vector([2, 1])
        label = self.add_transformable_label(vector, "v")
        self.dither()
        self.apply_transposed_matrix([[1, 1], [-3, 1]])
        self.dither()

class PrepareForFormalDefinition(TeacherStudentsScene):
    def construct(self):
        self.setup()
        self.teacher_says("Get ready for a formal definition!")
        self.dither(3)
        bubble = self.student_thinks("")
        bubble.make_green_screen()
        self.dither(3)

class AdditivityProperty(LinearTransformationScene):
    CONFIG = {
        "show_basis_vectors" : False,
        "give_title" : True,
        "transposed_matrix" : [[2, 0], [1, 1]],
        "nonlinear_transformation" : None,
        "vector_v" : [2, 1],
        "vector_w" : [1, -2],
        "proclaim_sum" : True,
    }
    def construct(self):
        self.setup()
        added_anims = []
        if self.give_title:
            title = TextMobject("""
                First fundamental property of
                linear transformations
            """)
            title.to_edge(UP)
            title.highlight(YELLOW)
            title.add_background_rectangle()
            self.play(Write(title))
            added_anims.append(Animation(title))
        self.dither()
        self.play(ApplyMethod(self.plane.fade), *added_anims)

        v, w = self.draw_all_vectors()
        self.apply_transformation(added_anims)
        self.show_final_sum(v, w)

    def draw_all_vectors(self):
        v = self.add_vector(self.vector_v, color = MAROON_C)
        v_label = self.add_transformable_label(v, "v")
        w = self.add_vector(self.vector_w, color = GREEN)
        w_label = self.add_transformable_label(w, "w")
        new_w = w.copy().fade(0.4)
        self.play(ApplyMethod(new_w.shift, v.get_end()))
        sum_vect = self.add_vector(new_w.get_end(), color = PINK)
        sum_label = self.add_transformable_label(
            sum_vect,
            "%s + %s"%(v_label.expression, w_label.expression),
            rotate = True
        )
        self.play(FadeOut(new_w))
        return v, w

    def apply_transformation(self, added_anims):
        if self.nonlinear_transformation:
            self.apply_nonlinear_transformation(self.nonlinear_transformation)
        else:
            self.apply_transposed_matrix(
                self.transposed_matrix,
                added_anims = added_anims
            )
        self.dither()

    def show_final_sum(self, v, w):
        new_w = w.copy()
        self.play(ApplyMethod(new_w.shift, v.get_end()))
        self.dither()
        if self.proclaim_sum:
            text = TextMobject("It's still their sum!")
            text.add_background_rectangle()
            text.move_to(new_w.get_end(), aligned_edge = -new_w.get_end())
            text.shift_onto_screen()
            self.play(Write(text))
            self.dither()

class NonlinearLacksAdditivity(AdditivityProperty):
    CONFIG = {
        "give_title" : False,
        "nonlinear_transformation" : curvy_squish,
        "vector_v" : [3, 2],
        "vector_w" : [2, -3],
        "proclaim_sum" : False,
    }

class SecondAdditivityExample(AdditivityProperty):
    CONFIG = {
        "give_title" : False,
        "transposed_matrix" : [[1, -1], [2, 1]],
        "vector_v" : [-2, 2],
        "vector_w" : [3, 0],
        "proclaim_sum" : False,
    }

class ShowGridCreation(Scene):
    def construct(self):
        plane = NumberPlane()
        coords = VMobject(*plane.get_coordinate_labels())
        self.play(ShowCreation(plane, run_time = 3))
        self.play(Write(coords, run_time = 3))
        self.dither()

class MoveAroundAllVectors(LinearTransformationScene):
    CONFIG = {
        "show_basis_vectors" : False,
        "focus_on_one_vector" : False,
        "include_background_plane" : False,
    }
    def construct(self):
        self.setup()
        vectors = VMobject(*[
            Vector([x, y])
            for x in np.arange(-int(SPACE_WIDTH)+0.5, int(SPACE_WIDTH)+0.5)
            for y in np.arange(-int(SPACE_HEIGHT)+0.5, int(SPACE_HEIGHT)+0.5)
        ])
        vectors.submobject_gradient_highlight(PINK, YELLOW)
        dots = self.get_dots(vectors)

        self.dither()
        self.play(ShowCreation(dots))
        self.dither()
        self.play(Transform(dots, vectors))
        self.dither()
        self.remove(dots)
        if self.focus_on_one_vector:
            vector = vectors.split()[43]#yeah, great coding Grant
            self.remove(vectors)
            self.add_vector(vector)
            self.play(*[
                FadeOut(v)
                for v in vectors.split()
                if v is not vector
            ])
            self.dither()
            self.add(vector.copy().highlight(DARK_GREY))
        else:
            for vector in vectors.split():
                self.add_vector(vector, animate = False)
        self.apply_transposed_matrix([[3, 0], [1, 2]])
        self.dither()
        dots = self.get_dots(vectors)
        self.play(Transform(vectors, dots))
        self.dither()

    def get_dots(self, vectors):
        return VMobject(*[
            Dot(v.get_end(), color = v.get_color())
            for v in vectors.split()
        ])

class ReasonForThinkingAboutArrows(LinearTransformationScene):
    CONFIG = {
        "show_basis_vectors" : False
    }
    def construct(self):
        self.setup()
        self.plane.fade()
        v_color = MAROON_C
        w_color = BLUE

        v = self.add_vector([3, 1], color = v_color)
        w = self.add_vector([1, -2], color = w_color)
        vectors = VMobject(v, w)

        self.to_and_from_dots(vectors)
        self.scale_and_add(vectors)
        self.apply_transposed_matrix([[1, 1], [-1, 0]])
        self.scale_and_add(vectors)

    def to_and_from_dots(self, vectors):
        vectors_copy = vectors.copy()
        dots = VMobject(*[
            Dot(v.get_end(), color = v.get_color())
            for v in vectors.split()
        ])

        self.dither()
        self.play(Transform(vectors, dots))
        self.dither()
        self.play(Transform(vectors, vectors_copy))
        self.dither()

    def scale_and_add(self, vectors):
        vectors_copy = vectors.copy()
        v, w, = vectors.split()
        scaled_v = Vector(0.5*v.get_end(), color = v.get_color())
        scaled_w = Vector(1.5*w.get_end(), color = w.get_color())
        shifted_w = scaled_w.copy().shift(scaled_v.get_end())
        sum_vect = Vector(shifted_w.get_end(), color = PINK)

        self.play(
            ApplyMethod(v.scale, 0.5),
            ApplyMethod(w.scale, 1.5),
        )
        self.play(ApplyMethod(w.shift, v.get_end()))
        self.add_vector(sum_vect)
        self.dither()
        self.play(Transform(
            vectors, vectors_copy,
            submobject_mode = "all_at_once"
        ))
        self.dither()

class LinearTransformationWithOneVector(LinearTransformationScene):
    CONFIG = {
        "show_basis_vectors" : False,
    }
    def construct(self):
        self.setup()
        v = self.add_vector([3, 1])
        self.vector_to_coords(v)
        self.apply_transposed_matrix([[-1, 1], [-2, -1]])
        self.vector_to_coords(v)



class OpeningQuote(Scene):
    def construct(self):
        words = TextMobject([
            "It is my experience that proofs involving",
            "matrices",
            "can be shortened by 50\\% if one",
            "throws the matrices out."
        ])
        words.scale_to_fit_width(2*SPACE_WIDTH - 2)
        words.to_edge(UP)
        words.split()[1].highlight(GREEN)
        words.split()[3].highlight(BLUE)
        author = TextMobject("-Emil Artin")
        author.highlight(YELLOW)
        author.next_to(words, DOWN, buff = 0.5)

        self.play(FadeIn(words))
        self.dither(2)
        self.play(Write(author, run_time = 3))
        self.dither()

class MatrixToBlank(Scene):
    def construct(self):
        matrix = Matrix([[3, 1], [0, 2]])
        arrow = Arrow(LEFT, RIGHT)
        matrix.to_edge(LEFT)
        arrow.next_to(matrix, RIGHT)
        matrix.add(arrow)
        self.play(Write(matrix))
        self.dither()

class ExampleTransformation(LinearTransformationScene):
    def construct(self):
        self.setup()
        self.apply_transposed_matrix([[1, 2], [-1, 2]])
        self.dither(2)<|MERGE_RESOLUTION|>--- conflicted
+++ resolved
@@ -111,18 +111,14 @@
         self.apply_transposed_matrix(matrix2.transpose(), path_arc = 0)
         self.dither()
 
-<<<<<<< HEAD
 a_mat, b_mat, c_mat, d_mat = 3,1,-1,2
 class Det3(LinearTransformationScene):
     global a_mat
     global b_mat
     global c_mat
     global d_mat
-=======
-
-class Det3(LinearTransformationScene):
     #shows geometric derivation of formula for determinant
->>>>>>> 3874ddec
+
     def construct(self):
         self.setup()
         self.add_unit_square()
@@ -412,7 +408,7 @@
 global_v_coords = [-1,4]
 global_transposed_matrix = np.array([[4,3], [-2,1]])
 global_result = np.dot(np.array(global_v_coords), np.array(global_transposed_matrix))
-class Test2(LinearTransformationScene): 
+class Test2(LinearTransformationScene):
     #shows linear transformation of a vector wrt its linear decomposition into basis vectors
     global global_v_coords
     global global_transposed_matrix
