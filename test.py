from mobject.tex_mobject import TexMobject
from mobject import Mobject
from mobject.image_mobject import ImageMobject
from mobject.vectorized_mobject import VMobject

from animation.animation import Animation
from animation.transform import *
from animation.simple_animations import *
from topics.geometry import *
from topics.characters import *
from topics.functions import *
from topics.number_line import *
from topics.numerals import *
from scene import Scene
from camera import Camera
from mobject.svg_mobject import *
from mobject.tex_mobject import *
from mobject.vectorized_mobject import *

from topics.matrix import *
from topics.vector_space_scene import *

import helpers
#import myhelpers
import math
import decimal


def curvy_squish(point):
    x, y, z = point
    return (x+np.cos(y))*RIGHT + (y+np.sin(x))*UP

def get_orthonormal_eigenbasis(matrix):
    """ given a matrix, returns a list of eigenvectors
        that form an orthogonal basis of the space
        the matrix lives in
    """
    eigenvals, eigenvecs = np.linalg.eig(matrix) #get eigenvalues and eigenvalues of the matrix
    eigenvals = clean(eigenvals) #remove weird floats
    #print(eigenvals)
    eigenvecs = clean1(eigenvecs) #^^
    #transpose the matrix of eigenvectors so each element is an eigenvector
    eigenvecs = [[j[i] for j in eigenvecs] for i in range(len(eigenvecs))]
    repeat_dict = repeats(eigenvals) #get dictionary of repeated eigenvalues/locations or False
    if not repeat_dict: #if no repeated eigenvalues, eigenvectors form an orthogonal basis
        return eigenvecs
    else:
        for key in repeat_dict: #for each repeated eigenvalue
            evecs = []
            for i in repeat_dict[key]: #get list of associated eigenvectors
                evecs += [eigenvecs[i]]
            if not repeat_vector(evecs): #need a different way to evaluate if contains parallel vectors
                for i in range(len(evecs)): #gram-schmidt process (orthogonalizes vectors)
                    for j in range(i-1):
                        scalar = (np.dot(evecs[j], evecs[i])/np.dot(evecs[j], evecs[j])) # (j dot i)/(j dot j)
                        evecs[i] -= np.multiply(scalar, evecs[j]) #subtract component in direction of evecs[j]
                    evecs[i] = np.multiply(1/np.linalg.norm(evecs[i]), evecs[i]).tolist() #normalize
                for i in range(len(repeat_dict[key])):
                    eigenvecs[repeat_dict[key][i]] = evecs[i] # replace in list of eigenvectors
            else: #there is a repeated vector in the list of associated eigenvectors
                return False #the eigenvalue is incomplete and thus the matrix is deficient
        return eigenvecs #all eigenvalues are complete, so we can return list of orthogonalized eigenvectors


def repeat_vector(L):
    """ returns True if L, a list of lists,
        contains two of the same list, and
        False otherwise
    """
    for i in range(len(L)):
        if L[i] in L[:i]: #if there exists earlier in the list another identical vector
            return True
        elif np.multiply(-1, L[i]).tolist() in L[:i]: #or an antiparallel vector
            return True
    return False

def repeats(L):
    """ returns the elements of L that
        are repeated twice (or more);
        returns False otherwise
    """
    out = {}
    for i in range(len(L)):
        #if somewhere else in the list there exists an identical element
        if (L[i] in L[:i]) or (L[i] in L[(i+1):]):
            if L[i] not in out: #that is not in our dictionary
                out[L[i]] = [i] #add its location
            else: #that is in our dictionary
                out[L[i]] += [i] #add its location
    if out == {}: #if we have no repeated values
        return False
    else: #otherwise return the dictionary of locations of repeats
        return out

def clean(L):
    """ removes floating point error smaller than 10^-6
    """
    out = []
    for i in range(len(L)):
        a = round(decimal.Decimal(L[i].real),6) #find the real part that is probably not a float error
        b = round(decimal.Decimal(L[i].imag),6) #same as above, but imaginary
        if b == 0: # if no imaginary part
            out += [a] #add real to output
        elif a == 0 or a+0 == 0: #if no real part
            out += [b*1j] #add imaginary to output
        elif a!=0 and b!=0: #add complex to output
            out += [a+b*1j]
    return out

def clean1(L):
    """ clean(L) for 2d lists
    """
    out = []
    for i in range(len(L)):
        out += [clean(L[i])] #clean elements (that are lists) individually
    return out


def get_det_text(matrix, determinant = None, background_rect = True):
    parens = TexMobject(["(", ")"])
    parens.scale(2)
    parens.stretch_to_fit_height(matrix.get_height())
    l_paren, r_paren = parens.split()
    l_paren.next_to(matrix, LEFT, buff = 0.1)
    r_paren.next_to(matrix, RIGHT, buff = 0.1)
    det = TextMobject("det").next_to(l_paren, LEFT, buff = 0.1)
    if background_rect:
        det.add_background_rectangle()
    det_text = VMobject(det, l_paren, r_paren)
    if determinant is not None:
        eq = TexMobject("=")
        eq.next_to(r_paren, RIGHT, buff = 0.1)
        result = TexMobject(str(determinant))
        result.next_to(eq, RIGHT, buff = 0.2)
        det_text.add(eq, result)
    return det_text

class Test(VectorScene):
    def construct(self):
        self.setup()
        self.test()
        self.dither()

    def test(self):
        a_vector = Vector(np.array([1,1]))
        myhelpers.put_vector_at(a_vector, np.array([2,2,0]))
        self.add_vector(a_vector)
        self.dither()
        self.dither()
        another_vector = Vector(np.array([-2,2]))
        another_vector = myhelpers.put_vector_at(another_vector, np.array([-3,-1,0]))
        print(another_vector.points)
        self.add_vector(another_vector)

class Det2(LinearTransformationScene):
    def construct(self):
        self.setup()
        self.add_unit_square()
        a, b, c, d = 3, 2, 3.5, 2
        self.dither()
        self.apply_transposed_matrix([[a, 0], [0, 1]])
        i_brace = Brace(self.i_hat, DOWN)
        width = TexMobject("a").scale(1.5)
        i_brace.put_at_tip(width)
        width.highlight(X_COLOR)
        width.add_background_rectangle()
        self.play(GrowFromCenter(i_brace), Write(width))
        self.dither()

        self.apply_transposed_matrix([[1, 0], [0, d]])
        side_brace = Brace(self.square, RIGHT)
        height = TexMobject("d").scale(1.5)
        side_brace.put_at_tip(height)
        height.highlight(Y_COLOR)
        height.add_background_rectangle()
        self.play(GrowFromCenter(side_brace), Write(height))
        self.dither()

        self.apply_transposed_matrix(
            [[1, 0], [float(b)/d, 1]],
            added_anims = [
                ApplyMethod(m.shift, b*RIGHT)
                for m in side_brace, height
            ]
        )
        self.dither()
        self.play(*map(FadeOut, [i_brace, side_brace, width, height]))
        matrix1 = np.dot(
            [[a, b], [c, d]],
            np.linalg.inv([[a, b], [0, d]])
        )
        matrix2 = np.dot(
            [[a, b], [-c, d]],
            np.linalg.inv([[a, b], [c, d]])
        )
        self.apply_transposed_matrix(matrix1.transpose(), path_arc = 0)
        self.dither()
        self.apply_transposed_matrix(matrix2.transpose(), path_arc = 0)
        self.dither()

a_mat, b_mat, c_mat, d_mat = -3,-1,1,2
class Det3(LinearTransformationScene):
    global a_mat
    global b_mat
    global c_mat
    global d_mat
    #shows geometric derivation of formula for determinant

    def construct(self):
        self.setup()
        self.add_unit_square()
        self.apply_transposed_matrix([[a_mat, b_mat], [c_mat, d_mat]], path_arc = 0, run_time = 0)
        self.add_braces()
        self.add_polygons()
        self.show_formula()
        self.dither()

    def get_matrix(self):
        matrix = Matrix([["a", "b"], ["c", "d"]])
        matrix.highlight_columns(X_COLOR, Y_COLOR)
        ma, mb, mc, md = matrix.get_entries().split()
        ma.shift(0.1*DOWN)
        mc.shift(0.7*mc.get_height()*DOWN)
        matrix.shift(2*DOWN+4*LEFT)
        return matrix

    def add_polygons(self):
        a = self.i_hat.get_end()[0]*RIGHT
        b = self.j_hat.get_end()[0]*RIGHT
        c = self.i_hat.get_end()[1]*UP
        d = self.j_hat.get_end()[1]*UP

        shapes_colors_and_tex = [
            (Polygon(ORIGIN, a, a+c), MAROON, "ac/2"),
            (Polygon(ORIGIN, d+b, d, d), TEAL, "\\dfrac{bd}{2}"),
            (Polygon(a+c, a+b+c, a+b+c, a+b+c+d), TEAL, "\\dfrac{bd}{2}"),
            (Polygon(b+d, a+b+c+d, b+c+d), MAROON, "ac/2"),
            (Polygon(a, a+b, a+b+c, a+c), PINK, "bc"),
            (Polygon(d, d+b, d+b+c, d+c), PINK, "bc"),
        ]
        if a_mat < 0 and b_mat < 0 and c_mat>0 and d_mat>0:
            shapes_colors_and_tex = [
                (Polygon(ORIGIN, d+b, b, b),TEAL, "\\dfrac{bd}{2}"),
                (Polygon(a+c, a+c+d, a+c+d, a+b+c+d), TEAL, "\\dfrac{bd}{2}"),
                (Polygon(a+d,a+d+b,a+d+b+c,a+c+d), PINK, "bc"),
                (Polygon(ORIGIN,b,b+c,c), PINK, "bc"),
                (Polygon(a+d+b, a+b+c+d, b+d), MAROON, "ac/2"),
                (Polygon(ORIGIN, c, a+c), MAROON, "ac/2"),
            ]
            print(a,b,c,d)
        everyone = VMobject()
        for shape, color, tex in shapes_colors_and_tex:
            shape.set_stroke(width = 0)
            shape.set_fill(color = color, opacity = 0.7)
            tex_mob = TexMobject(tex)
            tex_mob.scale(0.7)
            tex_mob.move_to(shape.get_center_of_mass())
            everyone.add(shape, tex_mob)
        self.play(FadeIn(
            everyone,
            submobject_mode = "lagged_start",
            run_time = 1
        ))

    def add_braces(self):
        a = self.i_hat.get_end()[0]*RIGHT
        b = self.j_hat.get_end()[0]*RIGHT
        c = self.i_hat.get_end()[1]*UP
        d = self.j_hat.get_end()[1]*UP

        quads = [
            (ORIGIN, a, DOWN, "a"),
            (a, a+b, DOWN, "b"),
            (a+b, a+b+c, RIGHT, "c"),
            (a+b+c, a+b+c+d, RIGHT, "d"),
            (a+b+c+d, b+c+d, UP, "a"),
            (b+c+d, d+c, UP, "b"),
            (d+c, d, LEFT, "c"),
            (d, ORIGIN, LEFT, "d"),
        ]

        if a_mat < 0:
            quads[2],quads[3],quads[6],quads[7] = [
                (a+b, a+b+c, LEFT,"c"),
                (a+b+c,a+b+c+d, LEFT, "d"),
                (d+c, d, RIGHT, "c"),
                (d, ORIGIN, RIGHT, "d")
            ]


        everyone = VMobject()
        for p1, p2, direction, char in quads:
            line = Line(p1, p2)
            brace = Brace(line, direction, buff = 0)
            text = brace.get_text(char)
            text.add_background_rectangle()
            if char in ["a", "c"]:
                text.highlight(X_COLOR)
            else:
                text.highlight(Y_COLOR)
            everyone.add(brace, text)
        self.play(Write(everyone), run_time = 1)


    def show_formula(self):
        matrix = self.get_matrix()
        det_text = get_det_text(matrix)
        f_str = "=(a+b)(c+d)-ac-bd-2bc=ad-bc"
        formula = TexMobject(f_str)

        formula.next_to(det_text, RIGHT)
        everyone = VMobject(det_text, matrix, formula)
        everyone.scale_to_fit_width(2*SPACE_WIDTH - 1)
        everyone.next_to(DOWN, DOWN)
        background_rect = BackgroundRectangle(everyone)
        self.play(
            ShowCreation(background_rect),
            Write(everyone)
        )
        self.dither()



global_v_coords = [2,1]
global_transposed_matrix = np.array([[3,2], [-3,-2]])
global_result = np.dot(np.array(global_v_coords), np.array(global_transposed_matrix))
class Det1(LinearTransformationScene):
    #shows transformation by a matrix with determinant zero
    global global_v_coords
    global global_transposed_matrix
    CONFIG = {
        "transposed_matrix" : global_transposed_matrix,
        "v_coords" : global_v_coords,
        "v_coord_strings" : [str(global_v_coords[0]), str(global_v_coords[1])],
        "result_coords_string" : """
            =
            \\left[ \\begin{array}{c}
                """+str(global_v_coords[0])+"""("""+str(global_transposed_matrix[0][0])+""") + """+str(global_v_coords[1])+"""("""+str(global_transposed_matrix[1][0])+""") \\\\
                """+str(global_v_coords[0])+"""("""+str(global_transposed_matrix[0][1])+""") + """+str(global_v_coords[1])+"""("""+str(global_transposed_matrix[1][1])+""")
            \\end{array}\\right]
            =
            \\left[ \\begin{array}{c}
                """+str(global_result[0])+""" \\\\
                """+str(global_result[1])+"""
            \\end{array}\\right]
        """
    }
    def construct(self):
        self.setup()
        self.label_bases()
        self.introduce_vector()
        self.apply_transposed_matrix(self.transposed_matrix, path_arc = 0)
        #new_matrix = np.dot(np.linalg.inv(self.transposed_matrix), self.transposed_matrix.T)
        #self.apply_transposed_matrix(new_matrix)
        self.write_linear_map_rule()
        self.show_basis_vector_coords()

    def label_bases(self):
        triplets = [
            (self.i_hat, "\\hat{\\imath}", X_COLOR),
            (self.j_hat, "\\hat{\\jmath}", Y_COLOR),
        ]
        label_mobs = []
        for vect, label, color in triplets:
            label_mobs.append(self.add_transformable_label(
                vect, label, "\\text{Transformed } " + label,
                color = color,
                direction = "right",
            ))
        self.i_label, self.j_label = label_mobs

    def introduce_vector(self):
        v = self.add_vector(self.v_coords)
        coords = Matrix(self.v_coords)
        coords.scale(VECTOR_LABEL_SCALE_FACTOR)
        coords.next_to(v.get_end(), np.sign(self.v_coords[0])*RIGHT)
        self.play(Write(coords, run_time = 1))
        v_def = self.get_v_definition()
        pre_def = VMobject(
            VectorizedPoint(coords.get_center()),
            VMobject(*[
                mob.copy()
                for mob in coords.get_mob_matrix().flatten()
            ])
        )
        self.play(Transform(
            pre_def, v_def,
            run_time = 2,
            submobject_mode = "all_at_once"
        ))
        self.remove(pre_def)
        self.add_foreground_mobject(v_def)
        self.show_linear_combination(clean_up=False)
        self.remove(coords)

    def show_linear_combination(self, clean_up = True):
        vector = NiceVector(np.append(self.v_coords, [0]))
        vectorlist = vector.linear_decomposition()
        total_vec = np.array([0,0,0])
        i_hat = [int(val) for val in self.i_hat.get_end()]
        j_hat = [int(val) for val in self.j_hat.get_end()]
        for i in range(len(vectorlist)):
            vec = vectorlist[i]
            vec_stuff = np.array([int(val) for val in vec.get_end()])
            if abs(int(vectorlist[i].get_end()[0])):
                vec = NiceVector(vec.get_end()).highlight(X_COLOR)
            else:
                vec = NiceVector(vec.get_end()).highlight(Y_COLOR)
            vec.put_at(total_vec)
            self.add_nice_vector(vec)
            total_vec += np.array([vec_stuff[0]*i_hat[0] + vec_stuff[1]*j_hat[0], vec_stuff[0]*i_hat[1] + vec_stuff[1]*j_hat[1], 0])
            vectorlist[i] = vec
            self.add_transformable_mobject(vec)
        if clean_up:
            for vec in vectorlist:
                self.remove(vec)

    def get_v_definition(self):
        v_def = TexMobject([
            "\\vec{\\textbf{v}}",
            " = %s"%self.v_coord_strings[0],
            "\\hat{\\imath}",
            "+%s"%self.v_coord_strings[1],
            "\\hat{\\jmath}",
        ])
        v, equals_neg_1, i_hat, plus_2, j_hat = v_def.split()
        v.highlight(YELLOW)
        i_hat.highlight(X_COLOR)
        j_hat.highlight(Y_COLOR)
        v_def.add_background_rectangle()
        v_def.to_corner(UP + LEFT)
        self.v_def = v_def
        return v_def

    def write_linear_map_rule(self):
        rule = TexMobject([
            "\\text{Transformed } \\vec{\\textbf{v}}",
            " = %s"%self.v_coord_strings[0],
            "(\\text{Transformed }\\hat{\\imath})",
            "+%s"%self.v_coord_strings[1],
            "(\\text{Transformed } \\hat{\\jmath})",
        ])
        v, equals_neg_1, i_hat, plus_2, j_hat = rule.split()
        v.highlight(YELLOW)
        i_hat.highlight(X_COLOR)
        j_hat.highlight(Y_COLOR)
        rule.scale(0.85)
        rule.next_to(self.v_def, DOWN, buff = 0.2)
        rule.to_edge(LEFT)
        rule.add_background_rectangle()

        self.play(Write(rule, run_time = 2))
        self.dither()
        self.linear_map_rule = rule


    def show_basis_vector_coords(self):
        i_coords = matrix_to_mobject(self.transposed_matrix[0])
        j_coords = matrix_to_mobject(self.transposed_matrix[1])
        i_coords.highlight(X_COLOR)
        j_coords.highlight(Y_COLOR)
        for coords in i_coords, j_coords:
            coords.add_background_rectangle()
            coords.scale(0.7)
        i_coords.next_to(self.i_hat.get_end(), RIGHT)
        j_coords.next_to(self.j_hat.get_end(), LEFT)

        calculation = TexMobject([
            " = %s"%self.v_coord_strings[0],
            matrix_to_tex_string(self.transposed_matrix[0]),
            "+%s"%self.v_coord_strings[1],
            matrix_to_tex_string(self.transposed_matrix[1]),
        ])
        equals_neg_1, i_hat, plus_2, j_hat = calculation.split()
        i_hat.highlight(X_COLOR)
        j_hat.highlight(Y_COLOR)
        calculation.scale(0.8)
        calculation.next_to(self.linear_map_rule, DOWN)
        calculation.to_edge(LEFT)
        calculation.add_background_rectangle()

        result = TexMobject(self.result_coords_string)
        result.scale(0.8)
        result.add_background_rectangle()
        result.next_to(calculation, DOWN)
        result.to_edge(LEFT)

        self.play(Write(i_coords, run_time = 1))
        self.dither()
        self.play(Write(j_coords, run_time = 1))
        self.dither()
        self.play(Write(calculation))
        self.dither()
        self.play(Write(result))
        self.dither()

global_v_coords = [-1,4]
global_transposed_matrix = np.array([[4,3], [-2,1]])
global_result = np.dot(np.array(global_v_coords), np.array(global_transposed_matrix))
class Test2(LinearTransformationScene):
    #shows linear transformation of a vector wrt its linear decomposition into basis vectors
    global global_v_coords
    global global_transposed_matrix
    CONFIG = {
        "transposed_matrix" : global_transposed_matrix,
        "v_coords" : global_v_coords,
        "v_coord_strings" : [str(global_v_coords[0]), str(global_v_coords[1])],
        "result_coords_string" : """
            =
            \\left[ \\begin{array}{c}
                """+str(global_v_coords[0])+"""("""+str(global_transposed_matrix[0][0])+""") + """+str(global_v_coords[1])+"""("""+str(global_transposed_matrix[1][0])+""") \\\\
                """+str(global_v_coords[0])+"""("""+str(global_transposed_matrix[0][1])+""") + """+str(global_v_coords[1])+"""("""+str(global_transposed_matrix[1][1])+""")
            \\end{array}\\right]
            =
            \\left[ \\begin{array}{c}
                """+str(global_result[0])+""" \\\\
                """+str(global_result[1])+"""
            \\end{array}\\right]
        """
    }
    def construct(self):
        self.setup()
        self.label_bases()
        self.introduce_vector()
        self.apply_transposed_matrix(self.transposed_matrix, path_arc=0)
        #new_matrix = np.dot(np.linalg.inv(self.transposed_matrix), self.transposed_matrix.T)
        #self.apply_transposed_matrix(new_matrix)
        self.write_linear_map_rule()
        self.show_basis_vector_coords()

    def label_bases(self):
        triplets = [
            (self.i_hat, "\\hat{\\imath}", X_COLOR),
            (self.j_hat, "\\hat{\\jmath}", Y_COLOR),
        ]
        label_mobs = []
        for vect, label, color in triplets:
            label_mobs.append(self.add_transformable_label(
                vect, label, "\\text{Transformed } " + label,
                color = color,
                direction = "right",
            ))
        self.i_label, self.j_label = label_mobs

    def introduce_vector(self):
        v = self.add_vector(self.v_coords)
        coords = Matrix(self.v_coords)
        coords.scale(VECTOR_LABEL_SCALE_FACTOR)
        coords.next_to(v.get_end(), np.sign(self.v_coords[0])*RIGHT)
        self.play(Write(coords, run_time = 1))
        v_def = self.get_v_definition()
        pre_def = VMobject(
            VectorizedPoint(coords.get_center()),
            VMobject(*[
                mob.copy()
                for mob in coords.get_mob_matrix().flatten()
            ])
        )
        self.play(Transform(
            pre_def, v_def,
            run_time = 2,
            submobject_mode = "all_at_once"
        ))
        self.remove(pre_def)
        self.add_foreground_mobject(v_def)
        self.show_linear_combination(clean_up=False)
        self.remove(coords)

    def show_linear_combination(self, clean_up = True):
        vector = NiceVector(np.append(self.v_coords, [0]))
        vectorlist = vector.linear_decomposition()
        total_vec = np.array([0,0,0])
        i_hat = [int(val) for val in self.i_hat.get_end()]
        j_hat = [int(val) for val in self.j_hat.get_end()]
        for i in range(len(vectorlist)):
            vec = vectorlist[i]
            vec_stuff = np.array([int(val) for val in vec.get_end()])
            if abs(int(vectorlist[i].get_end()[0])):
                vec = NiceVector(vec.get_end()).highlight(X_COLOR)
            else:
                vec = NiceVector(vec.get_end()).highlight(Y_COLOR)
            vec.put_at(total_vec)
            self.add_nice_vector(vec)
            total_vec += np.array([vec_stuff[0]*i_hat[0] + vec_stuff[1]*j_hat[0], vec_stuff[0]*i_hat[1] + vec_stuff[1]*j_hat[1], 0])
            vectorlist[i] = vec
            self.add_transformable_mobject(vec)
        if clean_up:
            for vec in vectorlist:
                self.remove(vec)

    def get_v_definition(self):
        v_def = TexMobject([
            "\\vec{\\textbf{v}}",
            " = %s"%self.v_coord_strings[0],
            "\\hat{\\imath}",
            "+%s"%self.v_coord_strings[1],
            "\\hat{\\jmath}",
        ])
        v, equals_neg_1, i_hat, plus_2, j_hat = v_def.split()
        v.highlight(YELLOW)
        i_hat.highlight(X_COLOR)
        j_hat.highlight(Y_COLOR)
        v_def.add_background_rectangle()
        v_def.to_corner(UP + LEFT)
        self.v_def = v_def
        return v_def

    def write_linear_map_rule(self):
        rule = TexMobject([
            "\\text{Transformed } \\vec{\\textbf{v}}",
            " = %s"%self.v_coord_strings[0],
            "(\\text{Transformed }\\hat{\\imath})",
            "+%s"%self.v_coord_strings[1],
            "(\\text{Transformed } \\hat{\\jmath})",
        ])
        v, equals_neg_1, i_hat, plus_2, j_hat = rule.split()
        v.highlight(YELLOW)
        i_hat.highlight(X_COLOR)
        j_hat.highlight(Y_COLOR)
        rule.scale(0.85)
        rule.next_to(self.v_def, DOWN, buff = 0.2)
        rule.to_edge(LEFT)
        rule.add_background_rectangle()

        self.play(Write(rule, run_time = 2))
        self.dither()
        self.linear_map_rule = rule


    def show_basis_vector_coords(self):
        i_coords = matrix_to_mobject(self.transposed_matrix[0])
        j_coords = matrix_to_mobject(self.transposed_matrix[1])
        i_coords.highlight(X_COLOR)
        j_coords.highlight(Y_COLOR)
        for coords in i_coords, j_coords:
            coords.add_background_rectangle()
            coords.scale(0.7)
        i_coords.next_to(self.i_hat.get_end(), RIGHT)
        j_coords.next_to(self.j_hat.get_end(), LEFT)

        calculation = TexMobject([
            " = %s"%self.v_coord_strings[0],
            matrix_to_tex_string(self.transposed_matrix[0]),
            "+%s"%self.v_coord_strings[1],
            matrix_to_tex_string(self.transposed_matrix[1]),
        ])
        equals_neg_1, i_hat, plus_2, j_hat = calculation.split()
        i_hat.highlight(X_COLOR)
        j_hat.highlight(Y_COLOR)
        calculation.scale(0.8)
        calculation.next_to(self.linear_map_rule, DOWN)
        calculation.to_edge(LEFT)
        calculation.add_background_rectangle()

        result = TexMobject(self.result_coords_string)
        result.scale(0.8)
        result.add_background_rectangle()
        result.next_to(calculation, DOWN)
        result.to_edge(LEFT)

        self.play(Write(i_coords, run_time = 1))
        self.dither()
        self.play(Write(j_coords, run_time = 1))
        self.dither()
        self.play(Write(calculation))
        self.dither()
        self.play(Write(result))
        self.dither()

global_v_coords = [-1,4]
global_transposed_matrix = np.array([[4,3], [-2,1]]).T
global_result = np.dot(np.array(global_v_coords), np.array(global_transposed_matrix))
class Test3c(LinearTransformationScene):
    global global_v_coords
    global global_transposed_matrix
    CONFIG = {
        "show_basis_vectors" : False,
        "include_background_plane" : False,
        "transposed_matrix" : global_transposed_matrix,
        "v_coords" : global_v_coords,
        "v_coord_strings" : [str(global_v_coords[0]), str(global_v_coords[1])],
        "result_coords_string" : """
            =
            \\left[ \\begin{array}{c}
                """+str(global_v_coords[0])+"""("""+str(global_transposed_matrix[0][0])+""") + """+str(global_v_coords[1])+"""("""+str(global_transposed_matrix[1][0])+""") \\\\
                """+str(global_v_coords[0])+"""("""+str(global_transposed_matrix[0][1])+""") + """+str(global_v_coords[1])+"""("""+str(global_transposed_matrix[1][1])+""")
            \\end{array}\\right]
            =
            \\left[ \\begin{array}{c}
                """+str(global_result[0])+""" \\\\
                """+str(global_result[1])+"""
            \\end{array}\\right]
        """
    }
    def construct(self):
        self.add_transformable_mobject_a(DumberPlane())
        self.setup()
        #self.label_bases()
        self.add_vector(self.v_coords)
        self.add_vector_a(self.v_coords)
        self.add_vector(Vector([0,1], color=WHITE))
        self.add_vector(Vector([1,0], color=WHITE))
        self.add_vector_a(Vector([0,1], color=ORANGE))
        self.add_vector_a(Vector([1,0], color=ORANGE))
        self.transposed_matrix = self.transposed_matrix.T
        self.apply_transposed_matrix(self.transposed_matrix, path_arc = 0)
        self.write_matrices()
        self.dither()
        self.dither()
        self.dither()
        self.dither()
        self.dither()
        self.dither()
        self.dither()

    def label_bases(self):
        triplets = [
            (self.i_hat, "\\hat{\\imath}", X_COLOR),
            (self.j_hat, "\\hat{\\jmath}", Y_COLOR),
        ]
        label_mobs = []
        for vect, label, color in triplets:
            label_mobs.append(self.add_transformable_label(
                vect, label, "\\text{Transformed } " + label,
                color = color,
                direction = "right",
            ))
        self.i_label, self.j_label = label_mobs

    def write_matrices(self):
        matrix = matrix_to_mobject(self.transposed_matrix)
        transposed_matrix = matrix_to_mobject(self.transposed_matrix.T)
        matrix.scale(0.85)
        transposed_matrix.scale(0.85)
        matrix.to_edge(LEFT)
        transposed_matrix.to_edge(RIGHT)
        matrix.add_background_rectangle()
        transposed_matrix.add_background_rectangle()

        self.play(Write(matrix, run_time = 2))
        self.play(Write(transposed_matrix, run_time=2))
        return self

    def show_linear_combination(self, clean_up = True):
        vector = NiceVector(np.append(self.v_coords, [0]))
        vectorlist = vector.linear_decomposition()
        total_vec = np.array([0,0,0])
        i_hat = [int(val) for val in self.i_hat.get_end()]
        j_hat = [int(val) for val in self.j_hat.get_end()]
        for i in range(len(vectorlist)):
            vec = vectorlist[i]
            vec_stuff = np.array([int(val) for val in vec.get_end()])
            if abs(int(vectorlist[i].get_end()[0])):
                vec = NiceVector(vec.get_end()).highlight(X_COLOR)
            else:
                vec = NiceVector(vec.get_end()).highlight(Y_COLOR)
            vec.put_at(total_vec)
            self.add_nice_vector(vec)
            total_vec += np.array([vec_stuff[0]*i_hat[0] + vec_stuff[1]*j_hat[0], vec_stuff[0]*i_hat[1] + vec_stuff[1]*j_hat[1], 0])
            vectorlist[i] = vec
            self.add_transformable_mobject(vec)
        if clean_up:
            for vec in vectorlist:
                self.remove(vec)

    def show_basis_vector_coords(self):
        i_coords = matrix_to_mobject(self.transposed_matrix[0])
        j_coords = matrix_to_mobject(self.transposed_matrix[1])
        i_coords.highlight(X_COLOR)
        j_coords.highlight(Y_COLOR)
        for coords in i_coords, j_coords:
            coords.add_background_rectangle()
            coords.scale(0.7)
        i_coords.next_to(self.i_hat.get_end(), RIGHT)
        j_coords.next_to(self.j_hat.get_end(), RIGHT)

        calculation = TexMobject([
            " = %s"%self.v_coord_strings[0],
            matrix_to_tex_string(self.transposed_matrix[0]),
            "+%s"%self.v_coord_strings[1],
            matrix_to_tex_string(self.transposed_matrix[1]),
        ])
        equals_neg_1, i_hat, plus_2, j_hat = calculation.split()
        i_hat.highlight(X_COLOR)
        j_hat.highlight(Y_COLOR)
        calculation.scale(0.8)
        calculation.next_to(self.linear_map_rule, DOWN)
        calculation.to_edge(LEFT)
        calculation.add_background_rectangle()

        result = TexMobject(self.result_coords_string)
        result.scale(0.8)
        result.add_background_rectangle()
        result.next_to(calculation, DOWN)
        result.to_edge(LEFT)

        self.play(Write(i_coords, run_time = 1))
        self.dither()
        self.play(Write(j_coords, run_time = 1))
        self.dither()
        self.play(Write(calculation))
        self.dither()
        self.play(Write(result))
        self.dither()

global_v_coords = [-1,4]
global_transposed_matrix = np.array([[4,3], [-2,1]]).T
global_result = np.dot(np.array(global_v_coords), np.array(global_transposed_matrix))
class Test3b(LinearTransformationScene):
    global global_v_coords
    global global_transposed_matrix
    CONFIG = {
        "include_background_plane" : False,
        "transposed_matrix" : global_transposed_matrix,
        "v_coords" : global_v_coords,
        "v_coord_strings" : [str(global_v_coords[0]), str(global_v_coords[1])],
        "result_coords_string" : """
            =
            \\left[ \\begin{array}{c}
                """+str(global_v_coords[0])+"""("""+str(global_transposed_matrix[0][0])+""") + """+str(global_v_coords[1])+"""("""+str(global_transposed_matrix[1][0])+""") \\\\
                """+str(global_v_coords[0])+"""("""+str(global_transposed_matrix[0][1])+""") + """+str(global_v_coords[1])+"""("""+str(global_transposed_matrix[1][1])+""")
            \\end{array}\\right]
            =
            \\left[ \\begin{array}{c}
                """+str(global_result[0])+""" \\\\
                """+str(global_result[1])+"""
            \\end{array}\\right]
        """
    }
    def construct(self):
        self.setup()
        self.add_transformable_mobject_a(DumberPlane())
        self.label_bases()
        self.add_vector(self.v_coords)
        self.transposed_matrix = self.transposed_matrix.T
        self.apply_transposed_matrix(self.transposed_matrix, path_arc = 0)
        self.write_matrices()
        self.dither()
        self.dither()
        self.dither()
        self.dither()
        self.dither()
        self.dither()
        self.dither()

    def label_bases(self):
        triplets = [
            (self.i_hat, "\\hat{\\imath}", X_COLOR),
            (self.j_hat, "\\hat{\\jmath}", Y_COLOR),
        ]
        label_mobs = []
        for vect, label, color in triplets:
            label_mobs.append(self.add_transformable_label(
                vect, label, "\\text{Transformed } " + label,
                color = color,
                direction = "right",
            ))
        self.i_label, self.j_label = label_mobs

    def write_matrices(self):
        matrix = matrix_to_mobject(self.transposed_matrix)
        transposed_matrix = matrix_to_mobject(self.transposed_matrix.T)
        matrix.scale(0.85)
        transposed_matrix.scale(0.85)
        matrix.to_edge(LEFT)
        transposed_matrix.to_edge(RIGHT)
        matrix.add_background_rectangle()
        transposed_matrix.add_background_rectangle()

        self.play(Write(matrix, run_time = 2))
        self.play(Write(transposed_matrix, run_time=2))
        return self

    def show_linear_combination(self, clean_up = True):
        vector = NiceVector(np.append(self.v_coords, [0]))
        vectorlist = vector.linear_decomposition()
        total_vec = np.array([0,0,0])
        i_hat = [int(val) for val in self.i_hat.get_end()]
        j_hat = [int(val) for val in self.j_hat.get_end()]
        for i in range(len(vectorlist)):
            vec = vectorlist[i]
            vec_stuff = np.array([int(val) for val in vec.get_end()])
            if abs(int(vectorlist[i].get_end()[0])):
                vec = NiceVector(vec.get_end()).highlight(X_COLOR)
            else:
                vec = NiceVector(vec.get_end()).highlight(Y_COLOR)
            vec.put_at(total_vec)
            self.add_nice_vector(vec)
            total_vec += np.array([vec_stuff[0]*i_hat[0] + vec_stuff[1]*j_hat[0], vec_stuff[0]*i_hat[1] + vec_stuff[1]*j_hat[1], 0])
            vectorlist[i] = vec
            self.add_transformable_mobject(vec)
        if clean_up:
            for vec in vectorlist:
                self.remove(vec)

    def show_basis_vector_coords(self):
        i_coords = matrix_to_mobject(self.transposed_matrix[0])
        j_coords = matrix_to_mobject(self.transposed_matrix[1])
        i_coords.highlight(X_COLOR)
        j_coords.highlight(Y_COLOR)
        for coords in i_coords, j_coords:
            coords.add_background_rectangle()
            coords.scale(0.7)
        i_coords.next_to(self.i_hat.get_end(), RIGHT)
        j_coords.next_to(self.j_hat.get_end(), RIGHT)

        calculation = TexMobject([
            " = %s"%self.v_coord_strings[0],
            matrix_to_tex_string(self.transposed_matrix[0]),
            "+%s"%self.v_coord_strings[1],
            matrix_to_tex_string(self.transposed_matrix[1]),
        ])
        equals_neg_1, i_hat, plus_2, j_hat = calculation.split()
        i_hat.highlight(X_COLOR)
        j_hat.highlight(Y_COLOR)
        calculation.scale(0.8)
        calculation.next_to(self.linear_map_rule, DOWN)
        calculation.to_edge(LEFT)
        calculation.add_background_rectangle()

        result = TexMobject(self.result_coords_string)
        result.scale(0.8)
        result.add_background_rectangle()
        result.next_to(calculation, DOWN)
        result.to_edge(LEFT)

        self.play(Write(i_coords, run_time = 1))
        self.dither()
        self.play(Write(j_coords, run_time = 1))
        self.dither()
        self.play(Write(calculation))
        self.dither()
        self.play(Write(result))
        self.dither()

global_transposed_matrix = np.array([[0,2], [-2,0]])
eigen_vals, eigen_vecs = np.linalg.eig(global_transposed_matrix.T)
<<<<<<< HEAD
#eigen_vals = clean(eigen_vals) 
#eigen_vecs = clean1(eigen_vecs) 
=======
eigen_vals = clean(eigen_vals)
eigen_vecs = clean1(eigen_vecs)
>>>>>>> dbf2a564
eigen_vecs = [[j[i] for j in eigen_vecs] for i in range(len(eigen_vecs))]
class EigenTest(LinearTransformationScene):
    global global_transposed_matrix
    CONFIG = {
        "transposed_matrix" : global_transposed_matrix,
    }
    def construct(self):
        self.setup()
        self.label_bases()
        self.draw_eigenvectors()
        self.apply_transposed_matrix(self.transposed_matrix, path_arc = 0)
        self.apply_transposed_matrix(self.transposed_matrix, path_arc = 0)
        #self.apply_transposed_matrix(self.transposed_matrix)
        #new_matrix = np.dot(np.linalg.inv(self.transposed_matrix), self.transposed_matrix.T)
        #self.apply_transposed_matrix(new_matrix)
        #self.show_basis_vector_coords()

    def label_bases(self):
        triplets = [
            (self.i_hat, "\\hat{\\imath}", X_COLOR),
            (self.j_hat, "\\hat{\\jmath}", Y_COLOR),
        ]
        label_mobs = []
        for vect, label, color in triplets:
            label_mobs.append(self.add_transformable_label(
                vect, label, "\\text{Transformed } " + label,
                color = color,
                direction = "right",
            ))
        self.i_label, self.j_label = label_mobs

    def show_basis_vector_coords(self):
        i_coords = matrix_to_mobject(self.transposed_matrix[0])
        j_coords = matrix_to_mobject(self.transposed_matrix[1])
        i_coords.highlight(X_COLOR)
        j_coords.highlight(Y_COLOR)
        for coords in i_coords, j_coords:
            coords.add_background_rectangle()
            coords.scale(0.7)
        i_coords.next_to(self.i_hat.get_end(), RIGHT)
        j_coords.next_to(self.j_hat.get_end(), LEFT)

        i_hat, j_hat = self.i_hat, self.j_hat
        i_hat.highlight(X_COLOR)
        j_hat.highlight(Y_COLOR)

        self.play(Write(i_coords, run_time = 1))
        self.dither()
        self.play(Write(j_coords, run_time = 1))
        self.dither()

    def draw_eigenvectors(self):
        global eigen_vecs
        n = 150
        r = 3
        for theta in range(n):
            angle = theta*2*np.pi/n
            coords = r*np.array([math.cos(angle), math.sin(angle)])
            theta = float(theta)
            vec = Vector(coords, color = Color(hue=theta/n, saturation=1, luminance=.5))
            self.add_vector(vec, animate=False)
        for vec in eigen_vecs:
            vec = np.array([vec[0], vec[1], 0])
            self.add_vector(Vector(vec), color=WHITE, animate=False)
            self.add_transformable_mobject(DashedLine(10*vec, -10*vec))
        #self.add_vector(Vector([1,1], color=WHITE, animate= False))
        #self.add_vector(Vector([1,-1.5], color=WHITE, animate=False))

global_transposed_matrix = np.array([[4,-2], [2,0]])
class EigenTest1(LinearTransformationScene):
    global global_transposed_matrix
    CONFIG = {
        "transposed_matrix" : global_transposed_matrix,
    }
    def construct(self):
        self.setup()
        self.label_bases()
        self.draw_eigenvectors()
        self.apply_transposed_matrix(self.transposed_matrix, path_arc = 0)
        #new_matrix = np.dot(np.linalg.inv(self.transposed_matrix), self.transposed_matrix.T)
        #self.apply_transposed_matrix(new_matrix)
        self.show_basis_vector_coords()

    def label_bases(self):
        triplets = [
            (self.i_hat, "\\hat{\\imath}", X_COLOR),
            (self.j_hat, "\\hat{\\jmath}", Y_COLOR),
        ]
        label_mobs = []
        for vect, label, color in triplets:
            label_mobs.append(self.add_transformable_label(
                vect, label, "\\text{Transformed } " + label,
                color = color,
                direction = "right",
            ))
        self.i_label, self.j_label = label_mobs

    def show_basis_vector_coords(self):
        i_coords = matrix_to_mobject(self.transposed_matrix[0])
        j_coords = matrix_to_mobject(self.transposed_matrix[1])
        i_coords.highlight(X_COLOR)
        j_coords.highlight(Y_COLOR)
        for coords in i_coords, j_coords:
            coords.add_background_rectangle()
            coords.scale(0.7)
        i_coords.next_to(self.i_hat.get_end(), RIGHT)
        j_coords.next_to(self.j_hat.get_end(), LEFT)

        i_hat, j_hat = self.i_hat, self.j_hat
        i_hat.highlight(X_COLOR)
        j_hat.highlight(Y_COLOR)

        self.play(Write(i_coords, run_time = 1))
        self.dither()
        self.play(Write(j_coords, run_time = 1))
        self.dither()

    def draw_eigenvectors(self):
        n = 100
        r = 2.5
        for theta in range(n):
            angle = theta*2*np.pi/n
            coords = r*np.array([math.cos(angle), math.sin(angle)])
            theta = float(theta)
            vec = Vector(coords, color = Color(hue=theta/n, saturation=1, luminance=.5))
            #self.add_vector(vec)
            self.add_transformable_mobject(vec)
        self.add_transformable_mobject(Vector([1,-1], color=WHITE))
        self.add_transformable_mobject(Vector([-1,1], color=WHITE))

class TransformJustOneVector(VectorScene):
    def construct(self):
        self.lock_in_faded_grid()
        v1_coords = [-3, 1]
        t_matrix = [[0, -1], [2, -1]]
        v1 = Vector(v1_coords)
        v2 = Vector(
            np.dot(np.array(t_matrix).transpose(), v1_coords),
            color = PINK
        )
        for v, word in (v1, "Input"), (v2, "Output"):
            v.label = TextMobject("%s vector"%word) #creates TextMobject "In/Output Vector"
            v.label.next_to(v.get_end(), UP) #places v.label on top of the end of v
            v.label.highlight(v.get_color()) #colors v.label appropriately
            self.play(ShowCreation(v)) #plays animation
            self.play(Write(v.label))
        self.dither()
        self.remove(v2)
        self.play(
            Transform(          #animation of transformation
                v1.copy(), v2,
                path_arc = -np.pi/2, run_time = 3
            ),
            ApplyMethod(v1.fade)
        )
        self.dither()

class TransformManyVectors(LinearTransformationScene):
    CONFIG = {
        "transposed_matrix" : [[2, 1], [1, 2]],
        "use_dots" : False,
    }
    def construct(self):
        self.lock_in_faded_grid()
        vectors = VMobject(*[
            Vector([x, y])
            for x in np.arange(-int(SPACE_WIDTH)+0.5, int(SPACE_WIDTH)+0.5)
            for y in np.arange(-int(SPACE_HEIGHT)+0.5, int(SPACE_HEIGHT)+0.5)
        ])
        vectors.submobject_gradient_highlight(PINK, YELLOW)
        t_matrix = self.transposed_matrix
        transformed_vectors = VMobject(*[
            Vector(
                np.dot(np.array(t_matrix).transpose(), v.get_end()[:2]),
                color = v.get_color()
            )
            for v in vectors.split()
        ])

        self.play(ShowCreation(vectors, submobject_mode = "lagged_start"))
        self.dither()
        if self.use_dots:
            self.play(Transform(
                vectors, self.vectors_to_dots(vectors),
                run_time = 3,
                submobject_mode = "lagged_start"
            ))
            transformed_vectors = self.vectors_to_dots(transformed_vectors)
            self.dither()
        self.play(Transform(
            vectors, transformed_vectors,
            run_time = 3,
            path_arc = -np.pi/2
        ))
        self.dither()
        if self.use_dots:
            self.play(Transform(
                vectors, self.dots_to_vectors(vectors),
                run_time = 2,
                submobject_mode = "lagged_start"
            ))
            self.dither()

    def vectors_to_dots(self, vectors):
        return VMobject(*[
            Dot(v.get_end(), color = v.get_color())
            for v in vectors.split()
        ])

    def dots_to_vectors(self, dots):
        return VMobject(*[
            Vector(dot.get_center(), color = dot.get_color())
            for dot in dots.split()
        ])

class TransformManyVectorsAsPoints(TransformManyVectors):
    CONFIG = {
        "use_dots" : True
    }

class TransformInfiniteGrid(LinearTransformationScene):
    CONFIG = {
        "include_background_plane" : False,
        "foreground_plane_kwargs" : {
            "x_radius" : 2*SPACE_WIDTH,
            "y_radius" : 2*SPACE_HEIGHT,
        },
        "show_basis_vectors" : False
    }
    def construct(self):
        self.setup()
        self.play(ShowCreation(
            self.plane, run_time = 3, submobject_mode = "lagged_start"
        ))
        self.dither()
        self.apply_transposed_matrix([[2, 1], [1, 2]], path_arc = 0)
        self.dither()

class TransformInfiniteGridWithBackground(TransformInfiniteGrid):
    CONFIG = {
        "include_background_plane" : True,
        "foreground_plane_kwargs" : {
            "x_radius" : 2*SPACE_WIDTH,
            "y_radius" : 2*SPACE_HEIGHT,
            "secondary_line_ratio" : 0
        },

    }


class IntroduceLinearTransformations(LinearTransformationScene):
    CONFIG = {
        "show_basis_vectors" : False,
    }
    def construct(self):
        self.setup()
        self.dither()
        self.apply_transposed_matrix([[2, 1], [1, 2]])
        self.dither()

        lines_rule = TextMobject("Lines remain lines")
        lines_rule.shift(2*UP).to_edge(LEFT)
        origin_rule = TextMobject("Origin remains fixed")
        origin_rule.shift(2*UP).to_edge(RIGHT)
        arrow = Arrow(origin_rule, ORIGIN)
        dot = Dot(ORIGIN, radius = 0.1, color = RED)

        for rule in lines_rule, origin_rule:
            rule.add_background_rectangle()

        self.play(
            Write(lines_rule, run_time = 2),
        )
        self.dither()
        self.play(
            Write(origin_rule, run_time = 2),
            ShowCreation(arrow),
            GrowFromCenter(dot)
        )
        self.dither()

class SimpleLinearTransformationScene(LinearTransformationScene):
    CONFIG = {
        "show_basis_vectors" : False,
        "transposed_matrix" : [[2, 1], [1, 2]]
    }
    def construct(self):
        self.setup()
        self.dither()
        self.apply_transposed_matrix(self.transposed_matrix)
        self.dither()

class SimpleNonlinearTransformationScene(LinearTransformationScene):
    CONFIG = {
        "show_basis_vectors" : False,
        "words" : "Not linear: some lines get curved"
    }
    def construct(self):
        self.setup()
        self.dither()
        self.apply_nonlinear_transformation(self.func)
        words = TextMobject(self.words)
        words.to_corner(UP+RIGHT)
        words.highlight(RED)
        words.add_background_rectangle()
        self.play(Write(words))
        self.dither()

    def func(self, point):
        return curvy_squish(point)

class MovingOrigin(SimpleNonlinearTransformationScene):
    CONFIG = {
        "words" : "Not linear: Origin moves"
    }
    def setup(self):
        LinearTransformationScene.setup(self)
        dot = Dot(ORIGIN, color = RED)
        self.add_transformable_mobject(dot)

    def func(self, point):
        matrix_transform = self.get_matrix_transformation([[2, 0], [1, 1]])
        return matrix_transform(point) + 2*UP+3*LEFT

class SneakyNonlinearTransformation(SimpleNonlinearTransformationScene):
    CONFIG = {
        "words" : "\\dots"
    }
    def func(self, point):
        x, y, z = point
        new_x = np.sign(x)*SPACE_WIDTH*smooth(abs(x) / SPACE_WIDTH)
        new_y = np.sign(y)*SPACE_HEIGHT*smooth(abs(y) / SPACE_HEIGHT)
        return [new_x, new_y, 0]

class SneakyNonlinearTransformationExplained(SneakyNonlinearTransformation):
    CONFIG = {
        "words" : "Not linear: diagonal lines get curved"
    }
    def setup(self):
        LinearTransformationScene.setup(self)
        diag = Line(
            SPACE_HEIGHT*LEFT+SPACE_HEIGHT*DOWN,
            SPACE_HEIGHT*RIGHT + SPACE_HEIGHT*UP
        )
        diag.insert_n_anchor_points(20)
        diag.change_anchor_mode("smooth")
        diag.highlight(YELLOW)
        self.play(ShowCreation(diag))
        self.add_transformable_mobject(diag)

class GridLinesRemainParallel(SimpleLinearTransformationScene):
    CONFIG = {
        "transposed_matrix" : [
            [3, 0],
            [1, 2]
        ]
    }
    def construct(self):
        SimpleLinearTransformationScene.construct(self)
        text = TextMobject([
            "Grid lines remain",
            "parallel",
            "and",
            "evenly spaced",
        ])
        glr, p, a, es = text.split()
        p.highlight(YELLOW)
        es.highlight(GREEN)
        text.add_background_rectangle()
        text.shift(-text.get_bottom())
        self.play(Write(text))
        self.dither()

class Rotation(SimpleLinearTransformationScene):
    CONFIG = {
        "angle" : np.pi/3,
    }
    def construct(self):
        self.transposed_matrix = [
            [np.cos(self.angle), np.sin(self.angle)],
            [-np.sin(self.angle), np.cos(self.angle)]
        ]
        SimpleLinearTransformationScene.construct(self)

class YetAnotherLinearTransformation(SimpleLinearTransformationScene):
    CONFIG = {
        "transposed_matrix" : [
            [-1, 1],
            [3, 2],
        ]
    }
    def construct(self):
        SimpleLinearTransformationScene.construct(self)
        words = TextMobject("""
            How would you describe
            one of these numerically?
            """
        )
        words.add_background_rectangle()
        words.to_edge(UP)
        words.highlight(GREEN)
        formula = TexMobject([
            matrix_to_tex_string(["x_\\text{in}", "y_\\text{in}"]),
            "\\rightarrow ???? \\rightarrow",
            matrix_to_tex_string(["x_\\text{out}", "y_{\\text{out}}"])
        ])
        formula.add_background_rectangle()

        self.play(Write(words))
        self.dither()
        self.play(
            ApplyMethod(self.plane.fade, 0.7),
            ApplyMethod(self.background_plane.fade, 0.7),
            Write(formula, run_time = 2),
            Animation(words)
        )
        self.dither()

class FollowIHatJHat(LinearTransformationScene):
    CONFIG = {
        "show_basis_vectors" : False
    }
    def construct(self):
        self.setup()
        i_hat = self.add_vector([1, 0], color = X_COLOR)
        i_label = self.label_vector(
            i_hat, "\\hat{\\imath}",
            color = X_COLOR,
            label_scale_factor = 1
        )
        j_hat = self.add_vector([0, 1], color = Y_COLOR)
        j_label = self.label_vector(
            j_hat, "\\hat{\\jmath}",
            color = Y_COLOR,
            label_scale_factor = 1
        )

        self.dither()
        self.play(*map(FadeOut, [i_label, j_label]))
        self.apply_transposed_matrix([[-1, 1], [-2, -1]])
        self.dither()

global_v_coords = [-2,-4]
global_transposed_matrix = [[5,3], [-2,0]]
global_result = np.dot(np.array(global_v_coords), np.array(global_transposed_matrix))
class TrackBasisVectorsExample(LinearTransformationScene):
    global global_v_coords
    global global_transposed_matrix
    CONFIG = {
        "transposed_matrix" : global_transposed_matrix,
        "v_coords" : global_v_coords,
        "v_coord_strings" : [str(global_v_coords[0]), str(global_v_coords[1])],
        "result_coords_string" : """
            =
            \\left[ \\begin{array}{c}
                """+str(global_v_coords[0])+"""("""+str(global_transposed_matrix[0][0])+""") + """+str(global_v_coords[1])+"""("""+str(global_transposed_matrix[1][0])+""") \\\\
                """+str(global_v_coords[0])+"""("""+str(global_transposed_matrix[0][1])+""") + """+str(global_v_coords[1])+"""("""+str(global_transposed_matrix[1][1])+""")
            \\end{array}\\right]
            =
            \\left[ \\begin{array}{c}
                """+str(global_result[0])+""" \\\\
                """+str(global_result[1])+"""
            \\end{array}\\right]
        """
    }
    def construct(self):
        self.setup()
        self.label_bases()
        self.introduce_vector()
        self.apply_transposed_matrix(self.transposed_matrix)
        self.show_linear_combination(clean_up=False)
        self.write_linear_map_rule()
        self.show_basis_vector_coords()

    def label_bases(self):
        triplets = [
            (self.i_hat, "\\hat{\\imath}", X_COLOR),
            (self.j_hat, "\\hat{\\jmath}", Y_COLOR),
        ]
        label_mobs = []
        for vect, label, color in triplets:
            label_mobs.append(self.add_transformable_label(
                vect, label, "\\text{Transformed } " + label,
                color = color,
                direction = "right",
            ))
        self.i_label, self.j_label = label_mobs

    def introduce_vector(self):
        v = self.add_vector(self.v_coords)
        coords = Matrix(self.v_coords)
        coords.scale(VECTOR_LABEL_SCALE_FACTOR)
        coords.next_to(v.get_end(), np.sign(self.v_coords[0])*RIGHT)

        self.play(Write(coords, run_time = 1))
        v_def = self.get_v_definition()
        pre_def = VMobject(
            VectorizedPoint(coords.get_center()),
            VMobject(*[
                mob.copy()
                for mob in coords.get_mob_matrix().flatten()
            ])
        )
        self.play(Transform(
            pre_def, v_def,
            run_time = 2,
            submobject_mode = "all_at_once"
        ))
        self.remove(pre_def)
        self.add_foreground_mobject(v_def)
        self.show_linear_combination(clean_up=True)
        self.remove(coords)

    def show_linear_combination(self, clean_up = True):
        i_hat_copy, j_hat_copy = [m.copy() for m in self.i_hat, self.j_hat]
        global i_list
        global j_list
        i_vector = [int(self.i_hat.copy().get_end()[0]),int(self.i_hat.copy().get_end()[1])]
        j_vector = [int(self.j_hat.copy().get_end()[0]),int(self.j_hat.copy().get_end()[1])]


        i_list = []
        total_i_vec = np.array([0,0])
        if self.v_coords[0] < 0:
            i_vector = [-1*i_vector[0],-1*i_vector[1]]
            #total_i_vec = np.array([0,0])
            #print(total_i_vec)
            for i in range(abs(self.v_coords[0])): #assumes input vectors of the form (a,b) have integer a, b
                i_vec = Vector(i_vector)
                i_list += i_vec
                i_vec.highlight(X_COLOR)
                self.add_vector(i_vec)
                self.play(ApplyMethod(i_vec.shift, Vector(total_i_vec).get_end()))
                total_i_vec += np.array(i_vector)

        else:
            #total_i_vec = np.array([0,0]) #([-1,0])
            for i in range(abs(self.v_coords[0])-1):
                i_vec = self.i_hat.copy()
                i_list += i_vec
                i_vec.highlight(X_COLOR)
                self.add_vector(i_vec)
                self.play(ApplyMethod(i_vec.shift, Vector(total_i_vec).get_end()))
                total_i_vec += np.array(i_vector)


        j_list = []
        total_j_vec = total_i_vec
        #total_j_vec = np.array([-int(self.i_hat.get_end()[0])-int(self.j_hat.get_end()[0])+1,-int(self.i_hat.get_end()[1])-int(self.j_hat.get_end()[1])])
        if self.v_coords[1] < 0:
            #for element in j_vector: element *= -1
            j_vector = [-1*j_vector[0],-1*j_vector[1]]
            for j in range(abs(self.v_coords[1])):
                j_vec = Vector(j_vector)
                j_list += j_vec
                j_vec.highlight(Y_COLOR)
                self.add_vector(j_vec)
                #self.play(ApplyMethod(j_vec.shift, Vector(np.array([self.v_coords[0],0])).get_end()))
                #total_j_vec += np.array([int(self.j_hat.get_end()[0]),int(self.j_hat.get_end()[1])])
                self.play(ApplyMethod(j_vec.shift, Vector(total_j_vec).get_end()))
                total_j_vec += np.array(j_vector)

        else:
            total_j_vec = np.array([0,0]) #([0,1])
            for j in range(abs(self.v_coords[1])):
                #j_vec = self.j_hat.copy()
                j_vec = Vector(np.array([0,-1]))
                j_list += j_vec
                j_vec.highlight(Y_COLOR)
                self.add_vector(j_vec)
                #self.play(ApplyMethod(j_vec.shift, Vector(np.array([self.v_coords[0],0])).get_end()))
                #total_j_vec += np.array([int(self.j_hat.get_end()[0]),-1*int(self.j_hat.get_end()[1])])
                total_j_vec += np.array([0,-1])
                self.play(ApplyMethod(j_vec.shift, Vector(total_j_vec).get_end()))
        #for i_vec in i_list:
        #    i_vec.highlight(YELLOW)
        #for j_vec in j_list:
        #    j_vec.highlight(YELLOW)
        self.dither()
        if clean_up:
            total_list = i_list + j_list
            for vec in total_list:
                self.remove(vec)

    def get_v_definition(self):
        v_def = TexMobject([
            "\\vec{\\textbf{v}}",
            " = %s"%self.v_coord_strings[0],
            "\\hat{\\imath}",
            "+%s"%self.v_coord_strings[1],
            "\\hat{\\jmath}",
        ])
        v, equals_neg_1, i_hat, plus_2, j_hat = v_def.split()
        v.highlight(YELLOW)
        i_hat.highlight(X_COLOR)
        j_hat.highlight(Y_COLOR)
        v_def.add_background_rectangle()
        v_def.to_corner(UP + LEFT)
        self.v_def = v_def
        return v_def

    def write_linear_map_rule(self):
        rule = TexMobject([
            "\\text{Transformed } \\vec{\\textbf{v}}",
            " = %s"%self.v_coord_strings[0],
            "(\\text{Transformed }\\hat{\\imath})",
            "+%s"%self.v_coord_strings[1],
            "(\\text{Transformed } \\hat{\\jmath})",
        ])
        v, equals_neg_1, i_hat, plus_2, j_hat = rule.split()
        v.highlight(YELLOW)
        i_hat.highlight(X_COLOR)
        j_hat.highlight(Y_COLOR)
        rule.scale(0.85)
        rule.next_to(self.v_def, DOWN, buff = 0.2)
        rule.to_edge(LEFT)
        rule.add_background_rectangle()

        self.play(Write(rule, run_time = 2))
        self.dither()
        self.linear_map_rule = rule


    def show_basis_vector_coords(self):
        i_coords = matrix_to_mobject(self.transposed_matrix[0])
        j_coords = matrix_to_mobject(self.transposed_matrix[1])
        i_coords.highlight(X_COLOR)
        j_coords.highlight(Y_COLOR)
        for coords in i_coords, j_coords:
            coords.add_background_rectangle()
            coords.scale(0.7)
        i_coords.next_to(self.i_hat.get_end(), RIGHT)
        j_coords.next_to(self.j_hat.get_end(), RIGHT)

        calculation = TexMobject([
            " = %s"%self.v_coord_strings[0],
            matrix_to_tex_string(self.transposed_matrix[0]),
            "+%s"%self.v_coord_strings[1],
            matrix_to_tex_string(self.transposed_matrix[1]),
        ])
        equals_neg_1, i_hat, plus_2, j_hat = calculation.split()
        i_hat.highlight(X_COLOR)
        j_hat.highlight(Y_COLOR)
        calculation.scale(0.8)
        calculation.next_to(self.linear_map_rule, DOWN)
        calculation.to_edge(LEFT)
        calculation.add_background_rectangle()

        result = TexMobject(self.result_coords_string)
        result.scale(0.8)
        result.add_background_rectangle()
        result.next_to(calculation, DOWN)
        result.to_edge(LEFT)

        self.play(Write(i_coords, run_time = 1))
        self.dither()
        self.play(Write(j_coords, run_time = 1))
        self.dither()
        self.play(Write(calculation))
        self.dither()
        self.play(Write(result))
        self.dither()

class WatchManyVectorsMove(TransformManyVectors):
    def construct(self):
        self.setup()
        vectors = VMobject(*[
            Vector([x, y])
            for x in np.arange(-int(SPACE_WIDTH)+0.5, int(SPACE_WIDTH)+0.5)
            for y in np.arange(-int(SPACE_HEIGHT)+0.5, int(SPACE_HEIGHT)+0.5)
        ])
        vectors.submobject_gradient_highlight(PINK, YELLOW)
        dots = self.vectors_to_dots(vectors)
        self.play(ShowCreation(dots, submobject_mode = "lagged_start"))
        self.play(Transform(
            dots, vectors,
            submobject_mode = "lagged_start",
            run_time = 2
        ))
        self.remove(dots)
        for v in vectors.split():
            self.add_vector(v, animate = False)
        self.apply_transposed_matrix([[1, -2], [3, 0]])
        self.dither()
        self.play(
            ApplyMethod(self.plane.fade),
            FadeOut(vectors),
            Animation(self.i_hat),
            Animation(self.j_hat),
        )
        self.dither()

class NowWithoutWatching(Scene):
    def construct(self):
        text = TextMobject("Now without watching...")
        text.to_edge(UP)
        randy = Randolph(mode = "pondering")
        self.add(randy)
        self.play(Write(text, run_time = 1))
        self.play(ApplyMethod(randy.blink))
        self.dither(2)

class DeduceResultWithGeneralCoordinates(Scene):
    def construct(self):
        i_hat_to = TexMobject("\\hat{\\imath} \\rightarrow")
        j_hat_to = TexMobject("\\hat{\\jmath} \\rightarrow")
        i_coords = Matrix([1, -2])
        j_coords = Matrix([3, 0])
        i_coords.next_to(i_hat_to, RIGHT, buff = 0.1)
        j_coords.next_to(j_hat_to, RIGHT, buff = 0.1)
        i_group = VMobject(i_hat_to, i_coords)
        j_group = VMobject(j_hat_to, j_coords)
        i_group.highlight(X_COLOR)
        j_group.highlight(Y_COLOR)
        i_group.next_to(ORIGIN, LEFT, buff = 1).to_edge(UP)
        j_group.next_to(ORIGIN, RIGHT, buff = 1).to_edge(UP)

        vect = Matrix(["x", "y"])
        x, y = vect.get_mob_matrix().flatten()
        VMobject(x, y).highlight(YELLOW)
        rto = TexMobject("\\rightarrow")
        equals = TexMobject("=")
        plus = TexMobject("+")
        row1 = TexMobject("1x + 3y")
        row2 = TexMobject("-2x + 0y")
        VMobject(
            row1.split()[0], row2.split()[0], row2.split()[1]
        ).highlight(X_COLOR)
        VMobject(
            row1.split()[1], row1.split()[4], row2.split()[2], row2.split()[5]
        ).highlight(YELLOW)
        VMobject(
            row1.split()[3], row2.split()[4]
        ).highlight(Y_COLOR)
        result = Matrix([row1, row2])
        result.show()
        vect_group = VMobject(
            vect, rto,
            x.copy(), i_coords.copy(), plus,
            y.copy(), j_coords.copy(), equals,
            result
        )
        vect_group.arrange_submobjects(RIGHT, buff = 0.1)

        self.add(i_group, j_group)
        for mob in vect_group.split():
            self.play(Write(mob))
        self.dither()

class MatrixVectorMultiplication(LinearTransformationScene):
    CONFIG = {
        "abstract" : False
    }
    def construct(self):
        self.setup()
        matrix = self.build_to_matrix()
        self.label_matrix(matrix)
        vector, formula = self.multiply_by_vector(matrix)
        self.reposition_matrix_and_vector(matrix, vector, formula)

    def build_to_matrix(self):
        self.dither()
        self.apply_transposed_matrix([[3, -2], [2, 1]])
        self.dither()
        i_coords = vector_coordinate_label(self.i_hat)
        j_coords = vector_coordinate_label(self.j_hat)
        if self.abstract:
            new_i_coords = Matrix(["a", "c"])
            new_j_coords = Matrix(["b", "d"])
            new_i_coords.move_to(i_coords)
            new_j_coords.move_to(j_coords)
            i_coords = new_i_coords
            j_coords = new_j_coords
        i_coords.highlight(X_COLOR)
        j_coords.highlight(Y_COLOR)
        i_brackets = i_coords.get_brackets()
        j_brackets = j_coords.get_brackets()
        for coords in i_coords, j_coords:
            rect = BackgroundRectangle(coords)
            coords.rect = rect

        abstract_matrix = np.append(
            i_coords.get_mob_matrix(),
            j_coords.get_mob_matrix(),
            axis = 1
        )
        concrete_matrix = Matrix(
            copy.deepcopy(abstract_matrix),
            add_background_rectangles = True
        )
        concrete_matrix.to_edge(UP)
        if self.abstract:
            m = concrete_matrix.get_mob_matrix()[1, 0]
            m.shift(m.get_height()*DOWN/2)
        matrix_brackets = concrete_matrix.get_brackets()

        self.play(ShowCreation(i_coords.rect), Write(i_coords))
        self.play(ShowCreation(j_coords.rect), Write(j_coords))
        self.dither()
        self.remove(i_coords.rect, j_coords.rect)
        self.play(
            Transform(
                VMobject(*abstract_matrix.flatten()),
                VMobject(*concrete_matrix.get_mob_matrix().flatten()),
            ),
            Transform(i_brackets, matrix_brackets),
            Transform(j_brackets, matrix_brackets),
            run_time = 2,
            submobject_mode = "all_at_once"
        )
        everything = VMobject(*self.get_mobjects())
        self.play(
            FadeOut(everything),
            Animation(concrete_matrix)
        )
        return concrete_matrix

    def label_matrix(self, matrix):
        title = TextMobject("``2x2 Matrix''")
        title.to_edge(UP+LEFT)
        col_circles = []
        for i, color in enumerate([X_COLOR, Y_COLOR]):
            col = VMobject(*matrix.get_mob_matrix()[:,i])
            col_circle = Circle(color = color)
            col_circle.stretch_to_fit_width(matrix.get_width()/3)
            col_circle.stretch_to_fit_height(matrix.get_height())
            col_circle.move_to(col)
            col_circles.append(col_circle)
        i_circle, j_circle = col_circles
        i_message = TextMobject("Where $\\hat{\\imath}$ lands")
        j_message = TextMobject("Where $\\hat{\\jmath}$ lands")
        i_message.highlight(X_COLOR)
        j_message.highlight(Y_COLOR)
        i_message.next_to(i_circle, DOWN, buff = 2, aligned_edge = RIGHT)
        j_message.next_to(j_circle, DOWN, buff = 2, aligned_edge = LEFT)
        i_arrow = Arrow(i_message, i_circle)
        j_arrow = Arrow(j_message, j_circle)

        self.play(Write(title))
        self.dither()
        self.play(ShowCreation(i_circle))
        self.play(
            Write(i_message, run_time = 1.5),
            ShowCreation(i_arrow),
        )
        self.dither()
        self.play(ShowCreation(j_circle))
        self.play(
            Write(j_message, run_time = 1.5),
            ShowCreation(j_arrow)
        )
        self.dither()
        self.play(*map(FadeOut, [
            i_message, i_circle, i_arrow, j_message, j_circle, j_arrow
        ]))


    def multiply_by_vector(self, matrix):
        vector = Matrix(["x", "y"]) if self.abstract else Matrix([5, 7])
        vector.scale_to_fit_height(matrix.get_height())
        vector.next_to(matrix, buff = 2)
        brace = Brace(vector, DOWN)
        words = TextMobject("Any  ol' vector")
        words.next_to(brace, DOWN)

        self.play(
            Write(vector),
            GrowFromCenter(brace),
            Write(words),
            run_time = 1
        )
        self.dither()

        v1, v2 = vector.get_mob_matrix().flatten()
        mob_matrix = matrix.copy().get_mob_matrix()
        col1 = Matrix(mob_matrix[:,0])
        col2 = Matrix(mob_matrix[:,1])
        formula = VMobject(
            v1.copy(), col1, TexMobject("+"), v2.copy(), col2
        )
        formula.arrange_submobjects(RIGHT, buff = 0.1)
        formula.center()
        formula_start = VMobject(
            v1.copy(),
            VMobject(*matrix.copy().get_mob_matrix()[:,0]),
            VectorizedPoint(),
            v2.copy(),
            VMobject(*matrix.copy().get_mob_matrix()[:,1]),
        )

        self.play(
            FadeOut(brace),
            FadeOut(words),
            Transform(
                formula_start, formula,
                run_time = 2,
                submobject_mode = "all_at_once"
            )
        )
        self.dither()
        self.show_result(formula)
        return vector, formula

    def show_result(self, formula):
        if self.abstract:
            row1 = ["a", "x", "+", "b", "y"]
            row2 = ["c", "x", "+", "d", "y"]
        else:
            row1 = ["3", "(5)", "+", "2", "(7)"]
            row2 = ["-2", "(5)", "+", "1", "(7)"]
        row1 = VMobject(*map(TexMobject, row1))
        row2 = VMobject(*map(TexMobject, row2))
        for row in row1, row2:
            row.arrange_submobjects(RIGHT, buff = 0.1)
        final_sum = Matrix([row1, row2])
        row1, row2 = final_sum.get_mob_matrix().flatten()
        row1.split()[0].highlight(X_COLOR)
        row2.split()[0].highlight(X_COLOR)
        row1.split()[3].highlight(Y_COLOR)
        row2.split()[3].highlight(Y_COLOR)
        equals = TexMobject("=")
        equals.next_to(formula, RIGHT)
        final_sum.next_to(equals, RIGHT)

        self.play(
            Write(equals, run_time = 1),
            Write(final_sum)
        )
        self.dither()


    def reposition_matrix_and_vector(self, matrix, vector, formula):
        start_state = VMobject(matrix, vector)
        end_state = start_state.copy()
        end_state.arrange_submobjects(RIGHT, buff = 0.1)
        equals = TexMobject("=")
        equals.next_to(formula, LEFT)
        end_state.next_to(equals, LEFT)
        brace = Brace(formula, DOWN)
        brace_words = TextMobject("Where all the intuition is")
        brace_words.next_to(brace, DOWN)
        brace_words.highlight(YELLOW)

        self.play(
            Transform(
                start_state, end_state,
                submobject_mode = "all_at_once"
            ),
            Write(equals, run_time = 1)
        )
        self.dither()
        self.play(
            FadeIn(brace),
            FadeIn(brace_words),
            submobject_mode = "lagged_start"
        )
        self.dither()

class MatrixVectorMultiplicationAbstract(MatrixVectorMultiplication):
    CONFIG = {
        "abstract" : True,
    }

class ColumnsToBasisVectors(LinearTransformationScene):
    CONFIG = {
        "t_matrix" : [[3, 1], [1, 2]]
    }
    def construct(self):
        self.setup()
        vector_coords = [-1, 2]

        vector = self.move_matrix_columns(self.t_matrix, vector_coords)
        self.scale_and_add(vector, vector_coords)
        self.dither(3)

    def move_matrix_columns(self, transposed_matrix, vector_coords = None):
        matrix = np.array(transposed_matrix).transpose()
        matrix_mob = Matrix(matrix)
        matrix_mob.to_corner(UP+LEFT)
        matrix_mob.add_background_to_entries()
        col1 = VMobject(*matrix_mob.get_mob_matrix()[:,0])
        col1.highlight(X_COLOR)
        col2 = VMobject(*matrix_mob.get_mob_matrix()[:,1])
        col2.highlight(Y_COLOR)
        matrix_brackets = matrix_mob.get_brackets()
        matrix_background = BackgroundRectangle(matrix_mob)
        self.add_foreground_mobject(matrix_background, matrix_mob)

        if vector_coords is not None:
            vector = Matrix(vector_coords)
            VMobject(*vector.get_mob_matrix().flatten()).highlight(YELLOW)
            vector.scale_to_fit_height(matrix_mob.get_height())
            vector.next_to(matrix_mob, RIGHT)
            vector_background = BackgroundRectangle(vector)
            self.add_foreground_mobject(vector_background, vector)

        new_i = Vector(matrix[:,0])
        new_j = Vector(matrix[:,1])
        i_label = vector_coordinate_label(new_i).highlight(X_COLOR)
        j_label = vector_coordinate_label(new_j).highlight(Y_COLOR)
        i_coords = VMobject(*i_label.get_mob_matrix().flatten())
        j_coords = VMobject(*j_label.get_mob_matrix().flatten())
        i_brackets = i_label.get_brackets()
        j_brackets = j_label.get_brackets()
        i_label_background = BackgroundRectangle(i_label)
        j_label_background = BackgroundRectangle(j_label)
        i_coords_start = VMobject(
            matrix_background.copy(),
            col1.copy(),
            matrix_brackets.copy()
        )
        i_coords_end = VMobject(
            i_label_background,
            i_coords,
            i_brackets,
        )
        j_coords_start = VMobject(
            matrix_background.copy(),
            col2.copy(),
            matrix_brackets.copy()
        )
        j_coords_end = VMobject(
            j_label_background,
            j_coords,
            j_brackets,
        )

        transform_matrix1 = np.array(matrix)
        transform_matrix1[:,1] = [0, 1]
        transform_matrix2 = np.dot(
            matrix,
            np.linalg.inv(transform_matrix1)
        )

        self.dither()
        self.apply_transposed_matrix(
            transform_matrix1.transpose(),
            added_anims = [Transform(i_coords_start, i_coords_end)],
            path_arc = np.pi/2,
        )
        self.add_foreground_mobject(i_coords_start)
        self.apply_transposed_matrix(
            transform_matrix2.transpose(),
            added_anims = [Transform(j_coords_start, j_coords_end) ],
            path_arc = np.pi/2,
        )
        self.add_foreground_mobject(j_coords_start)
        self.dither()

        self.matrix = VGroup(matrix_background, matrix_mob)
        self.i_coords = i_coords_start
        self.j_coords = j_coords_start

        return vector if vector_coords is not None else None


    def scale_and_add(self, vector, vector_coords):
        i_copy = self.i_hat.copy()
        j_copy = self.j_hat.copy()
        i_target = i_copy.copy().scale(vector_coords[0]).fade(0.3)
        j_target = j_copy.copy().scale(vector_coords[1]).fade(0.3)

        coord1, coord2 = vector.copy().get_mob_matrix().flatten()
        coord1.add_background_rectangle()
        coord2.add_background_rectangle()

        self.play(
            Transform(i_copy, i_target),
            ApplyMethod(coord1.next_to, i_target.get_center(), DOWN)
        )
        self.play(
            Transform(j_copy, j_target),
            ApplyMethod(coord2.next_to, j_target.get_center(), LEFT)
        )
        j_copy.add(coord2)
        self.play(ApplyMethod(j_copy.shift, i_copy.get_end()))
        self.add_vector(j_copy.get_end())
        self.dither()

class Describe90DegreeRotation(LinearTransformationScene):
    CONFIG = {
        "transposed_matrix" : [[0, 1], [-1, 0]],
        "title" : "$90^\\circ$ rotation counterclockwise",
    }
    def construct(self):
        self.setup()
        title = TextMobject(self.title)
        title.shift(DOWN)
        title.add_background_rectangle()
        matrix = Matrix(np.array(self.transposed_matrix).transpose())
        matrix.to_corner(UP+LEFT)
        matrix_background = BackgroundRectangle(matrix)
        col1 = VMobject(*matrix.get_mob_matrix()[:,0])
        col2 = VMobject(*matrix.get_mob_matrix()[:,1])
        col1.highlight(X_COLOR)
        col2.highlight(Y_COLOR)
        self.add_foreground_mobject(matrix_background, matrix.get_brackets())

        self.dither()
        self.apply_transposed_matrix(self.transposed_matrix)
        self.dither()
        self.play(Write(title))
        self.add_foreground_mobject(title)

        for vect, color, col in [(self.i_hat, X_COLOR, col1), (self.j_hat, Y_COLOR, col2)]:
            label = vector_coordinate_label(vect)
            label.highlight(color)
            background = BackgroundRectangle(label)
            coords = VMobject(*label.get_mob_matrix().flatten())
            brackets = label.get_brackets()

            self.play(ShowCreation(background), Write(label))
            self.dither()
            self.play(
                ShowCreation(background, rate_func = lambda t : smooth(1-t)),
                ApplyMethod(coords.replace, col),
                FadeOut(brackets),
            )
            self.remove(label)
            self.add_foreground_mobject(coords)
            self.dither()
        self.show_vector(matrix)

    def show_vector(self, matrix):
        vector = Matrix(["x", "y"])
        VMobject(*vector.get_mob_matrix().flatten()).highlight(YELLOW)
        vector.scale_to_fit_height(matrix.get_height())
        vector.next_to(matrix, RIGHT)
        v_background = BackgroundRectangle(vector)

        matrix = np.array(self.transposed_matrix).transpose()
        inv = np.linalg.inv(matrix)
        self.apply_transposed_matrix(inv.transpose(), run_time = 0.5)
        self.add_vector([1, 2])
        self.dither()
        self.apply_transposed_matrix(self.transposed_matrix)
        self.play(ShowCreation(v_background), Write(vector))
        self.dither()

class DescribeShear(Describe90DegreeRotation):
    CONFIG = {
        "transposed_matrix" : [[1, 0], [1, 1]],
        "title" : "``Shear''",
    }

class OtherWayAround(Scene):
    def construct(self):
        self.play(Write("What about the other way around?"))
        self.dither(2)

class DeduceTransformationFromMatrix(ColumnsToBasisVectors):
    def construct(self):
        self.setup()
        self.move_matrix_columns([[1, 2], [3, 1]])

class LinearlyDependentColumns(ColumnsToBasisVectors):
    def construct(self):
        self.setup()
        title = TextMobject("Linearly dependent")
        subtitle = TextMobject("columns")
        title.add_background_rectangle()
        subtitle.add_background_rectangle()
        subtitle.next_to(title, DOWN)
        title.add(subtitle)
        title.shift(UP).to_edge(LEFT)
        title.highlight(YELLOW)
        self.add_foreground_mobject(title)
        self.move_matrix_columns([[2, 1], [-2, -1]])

class NextVideo(Scene):
    def construct(self):
        title = TextMobject("Next video: Matrix multiplication as composition")
        title.to_edge(UP)
        rect = Rectangle(width = 16, height = 9, color = BLUE)
        rect.scale_to_fit_height(6)
        rect.next_to(title, DOWN)

        self.add(title)
        self.play(ShowCreation(rect))
        self.dither()

class FinalSlide(Scene):
    def construct(self):
        text = TextMobject("""
            \\footnotesize
            Technically, the definition of ``linear'' is as follows:
            A transformation L is linear if it satisfies these
            two properties:

            \\begin{align*}
                L(\\vec{\\textbf{v}} + \\vec{\\textbf{w}})
                &= L(\\vec{\\textbf{v}}) + L(\\vec{\\textbf{w}})
                & & \\text{``Additivity''} \\\\
                L(c\\vec{\\textbf{v}}) &= c L(\\vec{\\textbf{v}})
                & & \\text{``Scaling''}
            \\end{align*}

            I'll talk about these properties later on, but I'm a big
            believer in first understanding things visually.
            Once you do, it becomes much more intuitive why these
            two properties make sense.  So for now, you can
            feel fine thinking of linear transformations as those
            which keep grid lines parallel and evenly spaced
            (and which fix the origin in place), since this visual
            definition is actually equivalent to the two properties
            above.
        """, enforce_new_line_structure = False)
        text.scale_to_fit_height(2*SPACE_HEIGHT - 2)
        text.to_edge(UP)
        self.add(text)
        self.dither()

### Old scenes

class RotateIHat(LinearTransformationScene):
    CONFIG = {
        "show_basis_vectors" : False
    }
    def construct(self):
        self.setup()
        i_hat, j_hat = self.get_basis_vectors()
        i_label, j_label = self.get_basis_vector_labels()
        self.add_vector(i_hat)
        self.play(Write(i_label, run_time = 1))
        self.dither()
        self.play(FadeOut(i_label))
        self.apply_transposed_matrix([[0, 1], [-1, 0]])
        self.dither()
        self.play(Write(j_label, run_time = 1))
        self.dither()

class TransformationsAreFunctions(Scene):
    def construct(self):
        title = TextMobject([
            """Linear transformations are a
            special kind of""",
            "function"
        ])
        title_start, function = title.split()
        function.highlight(YELLOW)
        title.to_edge(UP)

        equation = TexMobject([
            "L",
            "(",
            "\\vec{\\textbf{v}}",
            ") = ",
            "\\vec{\\textbf{w}}",
        ])
        L, lp, _input, equals, _output = equation.split()
        L.highlight(YELLOW)
        _input.highlight(MAROON_C)
        _output.highlight(BLUE)
        equation.scale(2)
        equation.next_to(title, DOWN, buff = 1)

        starting_vector = TextMobject("Starting vector")
        starting_vector.shift(DOWN+3*LEFT)
        starting_vector.highlight(MAROON_C)
        ending_vector = TextMobject("The vector where it lands")
        ending_vector.shift(DOWN).to_edge(RIGHT)
        ending_vector.highlight(BLUE)

        func_arrow = Arrow(function.get_bottom(), L.get_top(), color = YELLOW)
        start_arrow = Arrow(starting_vector.get_top(), _input.get_bottom(), color = MAROON_C)
        ending_arrow = Arrow(ending_vector, _output, color = BLUE)


        self.add(title)
        self.play(
            Write(equation),
            ShowCreation(func_arrow)
        )
        for v, a in [(starting_vector, start_arrow), (ending_vector, ending_arrow)]:
            self.play(Write(v), ShowCreation(a), run_time = 1)
        self.dither()

class UsedToThinkinfOfFunctionsAsGraphs(VectorScene):
    def construct(self):
        self.show_graph()
        self.show_inputs_and_output()

    def show_graph(self):
        axes = self.add_axes()
        graph = FunctionGraph(lambda x : x**2, x_min = -2, x_max = 2)
        name = TexMobject("f(x) = x^2")
        name.next_to(graph, RIGHT).to_edge(UP)
        point = Dot(graph.point_from_proportion(0.8))
        point_label = TexMobject("(x, x^2)")
        point_label.next_to(point, DOWN+RIGHT, buff = 0.1)

        self.play(ShowCreation(graph))
        self.play(Write(name, run_time = 1))
        self.play(
            ShowCreation(point),
            Write(point_label),
            run_time = 1
        )
        self.dither()

        def collapse_func(p):
            return np.dot(p, [RIGHT, RIGHT, OUT]) + (SPACE_HEIGHT+1)*DOWN
        self.play(
            ApplyPointwiseFunction(
                collapse_func, axes,
                submobject_mode = "all_at_once",
            ),
            ApplyPointwiseFunction(collapse_func, graph),
            ApplyMethod(point.shift, 10*DOWN),
            ApplyMethod(point_label.shift, 10*DOWN),
            ApplyFunction(lambda m : m.center().to_edge(UP), name),
            run_time = 1
        )
        self.clear()
        self.add(name)
        self.dither()

    def show_inputs_and_output(self):
        numbers = range(-3, 4)
        inputs = VMobject(*map(TexMobject, map(str, numbers)))
        inputs.arrange_submobjects(DOWN, buff = 0.5, aligned_edge = RIGHT)
        arrows = VMobject(*[
            Arrow(LEFT, RIGHT).next_to(mob)
            for mob in inputs.split()
        ])
        outputs = VMobject(*[
            TexMobject(str(num**2)).next_to(arrow)
            for num, arrow in zip(numbers, arrows.split())
        ])
        everyone = VMobject(inputs, arrows, outputs)
        everyone.center().to_edge(UP, buff = 1.5)

        self.play(Write(inputs, run_time = 1))
        self.dither()
        self.play(
            Transform(inputs.copy(), outputs),
            ShowCreation(arrows)
        )
        self.dither()

class TryingToVisualizeFourDimensions(Scene):
    def construct(self):
        randy = Randolph().to_corner()
        bubble = randy.get_bubble()
        formula = TexMobject("""
            L\\left(\\left[
                \\begin{array}{c}
                    x \\\\
                    y
                \\end{array}
            \\right]\\right) =
            \\left[
                \\begin{array}{c}
                    2x + y \\\\
                    x + 2y
                \\end{array}
            \\right]
        """)
        formula.next_to(randy, RIGHT)
        formula.split()[3].highlight(X_COLOR)
        formula.split()[4].highlight(Y_COLOR)
        VMobject(*formula.split()[9:9+4]).highlight(MAROON_C)
        VMobject(*formula.split()[13:13+4]).highlight(BLUE)
        thought = TextMobject("""
            Do I imagine plotting
            $(x, y, 2x+y, x+2y)$???
        """)
        thought.split()[-17].highlight(X_COLOR)
        thought.split()[-15].highlight(Y_COLOR)
        VMobject(*thought.split()[-13:-13+4]).highlight(MAROON_C)
        VMobject(*thought.split()[-8:-8+4]).highlight(BLUE)

        bubble.position_mobject_inside(thought)
        thought.shift(0.2*UP)

        self.add(randy)

        self.play(
            ApplyMethod(randy.look, DOWN+RIGHT),
            Write(formula)
        )
        self.play(
            ApplyMethod(randy.change_mode, "pondering"),
            ShowCreation(bubble),
            Write(thought)
        )
        self.play(Blink(randy))
        self.dither()
        self.remove(thought)
        bubble.make_green_screen()
        self.dither()
        self.play(Blink(randy))
        self.play(ApplyMethod(randy.change_mode, "confused"))
        self.dither()
        self.play(Blink(randy))
        self.dither()

class ForgetAboutGraphs(Scene):
    def construct(self):
        self.play(Write("You must unlearn graphs"))
        self.dither()

class ThinkAboutFunctionAsMovingVector(LinearTransformationScene):
    CONFIG = {
        "show_basis_vectors" : False,
        "leave_ghost_vectors" : True,
    }
    def construct(self):
        self.setup()
        vector = self.add_vector([2, 1])
        label = self.add_transformable_label(vector, "v")
        self.dither()
        self.apply_transposed_matrix([[1, 1], [-3, 1]])
        self.dither()

class PrepareForFormalDefinition(TeacherStudentsScene):
    def construct(self):
        self.setup()
        self.teacher_says("Get ready for a formal definition!")
        self.dither(3)
        bubble = self.student_thinks("")
        bubble.make_green_screen()
        self.dither(3)

class AdditivityProperty(LinearTransformationScene):
    CONFIG = {
        "show_basis_vectors" : False,
        "give_title" : True,
        "transposed_matrix" : [[2, 0], [1, 1]],
        "nonlinear_transformation" : None,
        "vector_v" : [2, 1],
        "vector_w" : [1, -2],
        "proclaim_sum" : True,
    }
    def construct(self):
        self.setup()
        added_anims = []
        if self.give_title:
            title = TextMobject("""
                First fundamental property of
                linear transformations
            """)
            title.to_edge(UP)
            title.highlight(YELLOW)
            title.add_background_rectangle()
            self.play(Write(title))
            added_anims.append(Animation(title))
        self.dither()
        self.play(ApplyMethod(self.plane.fade), *added_anims)

        v, w = self.draw_all_vectors()
        self.apply_transformation(added_anims)
        self.show_final_sum(v, w)

    def draw_all_vectors(self):
        v = self.add_vector(self.vector_v, color = MAROON_C)
        v_label = self.add_transformable_label(v, "v")
        w = self.add_vector(self.vector_w, color = GREEN)
        w_label = self.add_transformable_label(w, "w")
        new_w = w.copy().fade(0.4)
        self.play(ApplyMethod(new_w.shift, v.get_end()))
        sum_vect = self.add_vector(new_w.get_end(), color = PINK)
        sum_label = self.add_transformable_label(
            sum_vect,
            "%s + %s"%(v_label.expression, w_label.expression),
            rotate = True
        )
        self.play(FadeOut(new_w))
        return v, w

    def apply_transformation(self, added_anims):
        if self.nonlinear_transformation:
            self.apply_nonlinear_transformation(self.nonlinear_transformation)
        else:
            self.apply_transposed_matrix(
                self.transposed_matrix,
                added_anims = added_anims
            )
        self.dither()

    def show_final_sum(self, v, w):
        new_w = w.copy()
        self.play(ApplyMethod(new_w.shift, v.get_end()))
        self.dither()
        if self.proclaim_sum:
            text = TextMobject("It's still their sum!")
            text.add_background_rectangle()
            text.move_to(new_w.get_end(), aligned_edge = -new_w.get_end())
            text.shift_onto_screen()
            self.play(Write(text))
            self.dither()

class NonlinearLacksAdditivity(AdditivityProperty):
    CONFIG = {
        "give_title" : False,
        "nonlinear_transformation" : curvy_squish,
        "vector_v" : [3, 2],
        "vector_w" : [2, -3],
        "proclaim_sum" : False,
    }

class SecondAdditivityExample(AdditivityProperty):
    CONFIG = {
        "give_title" : False,
        "transposed_matrix" : [[1, -1], [2, 1]],
        "vector_v" : [-2, 2],
        "vector_w" : [3, 0],
        "proclaim_sum" : False,
    }

class ShowGridCreation(Scene):
    def construct(self):
        plane = NumberPlane()
        coords = VMobject(*plane.get_coordinate_labels())
        self.play(ShowCreation(plane, run_time = 3))
        self.play(Write(coords, run_time = 3))
        self.dither()

class MoveAroundAllVectors(LinearTransformationScene):
    CONFIG = {
        "show_basis_vectors" : False,
        "focus_on_one_vector" : False,
        "include_background_plane" : False,
    }
    def construct(self):
        self.setup()
        vectors = VMobject(*[
            Vector([x, y])
            for x in np.arange(-int(SPACE_WIDTH)+0.5, int(SPACE_WIDTH)+0.5)
            for y in np.arange(-int(SPACE_HEIGHT)+0.5, int(SPACE_HEIGHT)+0.5)
        ])
        vectors.submobject_gradient_highlight(PINK, YELLOW)
        dots = self.get_dots(vectors)

        self.dither()
        self.play(ShowCreation(dots))
        self.dither()
        self.play(Transform(dots, vectors))
        self.dither()
        self.remove(dots)
        if self.focus_on_one_vector:
            vector = vectors.split()[43]#yeah, great coding Grant
            self.remove(vectors)
            self.add_vector(vector)
            self.play(*[
                FadeOut(v)
                for v in vectors.split()
                if v is not vector
            ])
            self.dither()
            self.add(vector.copy().highlight(DARK_GREY))
        else:
            for vector in vectors.split():
                self.add_vector(vector, animate = False)
        self.apply_transposed_matrix([[3, 0], [1, 2]])
        self.dither()
        dots = self.get_dots(vectors)
        self.play(Transform(vectors, dots))
        self.dither()

    def get_dots(self, vectors):
        return VMobject(*[
            Dot(v.get_end(), color = v.get_color())
            for v in vectors.split()
        ])

class ReasonForThinkingAboutArrows(LinearTransformationScene):
    CONFIG = {
        "show_basis_vectors" : False
    }
    def construct(self):
        self.setup()
        self.plane.fade()
        v_color = MAROON_C
        w_color = BLUE

        v = self.add_vector([3, 1], color = v_color)
        w = self.add_vector([1, -2], color = w_color)
        vectors = VMobject(v, w)

        self.to_and_from_dots(vectors)
        self.scale_and_add(vectors)
        self.apply_transposed_matrix([[1, 1], [-1, 0]])
        self.scale_and_add(vectors)

    def to_and_from_dots(self, vectors):
        vectors_copy = vectors.copy()
        dots = VMobject(*[
            Dot(v.get_end(), color = v.get_color())
            for v in vectors.split()
        ])

        self.dither()
        self.play(Transform(vectors, dots))
        self.dither()
        self.play(Transform(vectors, vectors_copy))
        self.dither()

    def scale_and_add(self, vectors):
        vectors_copy = vectors.copy()
        v, w, = vectors.split()
        scaled_v = Vector(0.5*v.get_end(), color = v.get_color())
        scaled_w = Vector(1.5*w.get_end(), color = w.get_color())
        shifted_w = scaled_w.copy().shift(scaled_v.get_end())
        sum_vect = Vector(shifted_w.get_end(), color = PINK)

        self.play(
            ApplyMethod(v.scale, 0.5),
            ApplyMethod(w.scale, 1.5),
        )
        self.play(ApplyMethod(w.shift, v.get_end()))
        self.add_vector(sum_vect)
        self.dither()
        self.play(Transform(
            vectors, vectors_copy,
            submobject_mode = "all_at_once"
        ))
        self.dither()

class LinearTransformationWithOneVector(LinearTransformationScene):
    CONFIG = {
        "show_basis_vectors" : False,
    }
    def construct(self):
        self.setup()
        v = self.add_vector([3, 1])
        self.vector_to_coords(v)
        self.apply_transposed_matrix([[-1, 1], [-2, -1]])
        self.vector_to_coords(v)



class OpeningQuote(Scene):
    def construct(self):
        words = TextMobject([
            "It is my experience that proofs involving",
            "matrices",
            "can be shortened by 50\\% if one",
            "throws the matrices out."
        ])
        words.scale_to_fit_width(2*SPACE_WIDTH - 2)
        words.to_edge(UP)
        words.split()[1].highlight(GREEN)
        words.split()[3].highlight(BLUE)
        author = TextMobject("-Emil Artin")
        author.highlight(YELLOW)
        author.next_to(words, DOWN, buff = 0.5)

        self.play(FadeIn(words))
        self.dither(2)
        self.play(Write(author, run_time = 3))
        self.dither()

class MatrixToBlank(Scene):
    def construct(self):
        matrix = Matrix([[3, 1], [0, 2]])
        arrow = Arrow(LEFT, RIGHT)
        matrix.to_edge(LEFT)
        arrow.next_to(matrix, RIGHT)
        matrix.add(arrow)
        self.play(Write(matrix))
        self.dither()

class ExampleTransformation(LinearTransformationScene):
    def construct(self):
        self.setup()
        self.apply_transposed_matrix([[1, 2], [-1, 2]])
        self.dither(2)<|MERGE_RESOLUTION|>--- conflicted
+++ resolved
@@ -37,7 +37,7 @@
     """
     eigenvals, eigenvecs = np.linalg.eig(matrix) #get eigenvalues and eigenvalues of the matrix
     eigenvals = clean(eigenvals) #remove weird floats
-    #print(eigenvals)
+    print(eigenvals)
     eigenvecs = clean1(eigenvecs) #^^
     #transpose the matrix of eigenvectors so each element is an eigenvector
     eigenvecs = [[j[i] for j in eigenvecs] for i in range(len(eigenvecs))]
@@ -101,9 +101,9 @@
         b = round(decimal.Decimal(L[i].imag),6) #same as above, but imaginary
         if b == 0: # if no imaginary part
             out += [a] #add real to output
-        elif a == 0 or a+0 == 0: #if no real part
+        elif a == 0: #if no real part
             out += [b*1j] #add imaginary to output
-        elif a!=0 and b!=0: #add complex to output
+        else: #add complex to output
             out += [a+b*1j]
     return out
 
@@ -933,15 +933,10 @@
         self.play(Write(result))
         self.dither()
 
-global_transposed_matrix = np.array([[0,2], [-2,0]])
+global_transposed_matrix = np.array([[0,1], [-2,3]])
 eigen_vals, eigen_vecs = np.linalg.eig(global_transposed_matrix.T)
-<<<<<<< HEAD
-#eigen_vals = clean(eigen_vals) 
-#eigen_vecs = clean1(eigen_vecs) 
-=======
 eigen_vals = clean(eigen_vals)
 eigen_vecs = clean1(eigen_vecs)
->>>>>>> dbf2a564
 eigen_vecs = [[j[i] for j in eigen_vecs] for i in range(len(eigen_vecs))]
 class EigenTest(LinearTransformationScene):
     global global_transposed_matrix
